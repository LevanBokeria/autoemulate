import numpy as np
import pytest
import torch
from sklearn.datasets import make_regression


@pytest.fixture
def sample_data_y1d():
    x, y = make_regression(n_samples=20, n_features=5, n_targets=1, random_state=0)  # type: ignore noqa: PGH003
    return torch.Tensor(x), torch.Tensor(y)


@pytest.fixture
def new_data_y1d():
    x, y = make_regression(n_samples=20, n_features=5, n_targets=1, random_state=1)  # type: ignore noqa: PGH003
    return torch.Tensor(x), torch.Tensor(y)


@pytest.fixture
def sample_data_y2d():
    x, y = make_regression(n_samples=20, n_features=5, n_targets=2, random_state=0)  # type: ignore noqa: PGH003
    return torch.Tensor(x), torch.Tensor(y)


@pytest.fixture
def new_data_y2d():
    x, y = make_regression(n_samples=20, n_features=5, n_targets=2, random_state=1)  # type: ignore noqa: PGH003
    return torch.Tensor(x), torch.Tensor(y)


@pytest.fixture
<<<<<<< HEAD
def sample_data_rbf():
    """
    At least 56 data points are required when
    `degree` is 3 (max value in hyperparameters)
    and the number of dimensions is 5
    """
    x, y = make_regression(n_samples=56, n_features=5, n_targets=2, random_state=0)  # type: ignore noqa: PGH003
=======
def sample_data_y2d_100_targets():
    x, y = make_regression(n_samples=20, n_features=5, n_targets=100, random_state=0)  # type: ignore noqa: PGH003
>>>>>>> 9235f5d4
    return torch.Tensor(x), torch.Tensor(y)


@pytest.fixture
<<<<<<< HEAD
def new_data_rbf():
    x, y = make_regression(n_samples=56, n_features=5, n_targets=2, random_state=1)  # type: ignore noqa: PGH003
=======
def new_data_y2d_100_targets():
    x, y = make_regression(n_samples=20, n_features=5, n_targets=100, random_state=1)  # type: ignore noqa: PGH003
    return torch.Tensor(x), torch.Tensor(y)


@pytest.fixture
def sample_data_y2d_1000_targets():
    x, y = make_regression(n_samples=20, n_features=5, n_targets=1000, random_state=0)  # type: ignore noqa: PGH003
    return torch.Tensor(x), torch.Tensor(y)


@pytest.fixture
def new_data_y2d_1000_targets():
    x, y = make_regression(n_samples=20, n_features=5, n_targets=1000, random_state=1)  # type: ignore noqa: PGH003
>>>>>>> 9235f5d4
    return torch.Tensor(x), torch.Tensor(y)


@pytest.fixture
def np_1d():
    return np.array([1.0, 2.0, 3.0])


@pytest.fixture
def np_2d():
    return np.array([[1.0, 2.0], [3.0, 4.0]])


@pytest.fixture
def tensor_2d():
    return torch.tensor([[1.0, 2.0], [3.0, 4.0]])


@pytest.fixture
def tensor_1d():
    return torch.tensor([1.0, 2.0])


@pytest.fixture
def sigma_full():
    # Full covariance matrix: shape (n_samples, n_features, n_features)
    return torch.eye(2).repeat(2, 1, 1)


@pytest.fixture
def tensor_2d_mismatch():
    # Shape (1, 2)
    return torch.tensor([[5.0, 6.0]])


@pytest.fixture
def tensor_2d_pair():
    # Shape (2, 2)
    return torch.tensor([[5.0, 6.0], [7.0, 8.0]])


@pytest.fixture
def noisy_data():
    """
    Generate a highly noisy dataset to test stochasticity effects.
    """
    rng = np.random.RandomState(0)
    x = torch.tensor(rng.normal(size=(100, 2)), dtype=torch.float32)
    y = torch.tensor(rng.normal(size=(100,)), dtype=torch.float32)
    x2 = x[:4].clone()
    return x, y, x2<|MERGE_RESOLUTION|>--- conflicted
+++ resolved
@@ -29,26 +29,12 @@
 
 
 @pytest.fixture
-<<<<<<< HEAD
-def sample_data_rbf():
-    """
-    At least 56 data points are required when
-    `degree` is 3 (max value in hyperparameters)
-    and the number of dimensions is 5
-    """
-    x, y = make_regression(n_samples=56, n_features=5, n_targets=2, random_state=0)  # type: ignore noqa: PGH003
-=======
 def sample_data_y2d_100_targets():
     x, y = make_regression(n_samples=20, n_features=5, n_targets=100, random_state=0)  # type: ignore noqa: PGH003
->>>>>>> 9235f5d4
     return torch.Tensor(x), torch.Tensor(y)
 
 
 @pytest.fixture
-<<<<<<< HEAD
-def new_data_rbf():
-    x, y = make_regression(n_samples=56, n_features=5, n_targets=2, random_state=1)  # type: ignore noqa: PGH003
-=======
 def new_data_y2d_100_targets():
     x, y = make_regression(n_samples=20, n_features=5, n_targets=100, random_state=1)  # type: ignore noqa: PGH003
     return torch.Tensor(x), torch.Tensor(y)
@@ -63,7 +49,23 @@
 @pytest.fixture
 def new_data_y2d_1000_targets():
     x, y = make_regression(n_samples=20, n_features=5, n_targets=1000, random_state=1)  # type: ignore noqa: PGH003
->>>>>>> 9235f5d4
+    return torch.Tensor(x), torch.Tensor(y)
+
+
+@pytest.fixture
+def sample_data_rbf():
+    """
+    At least 56 data points are required when
+    `degree` is 3 (max value in hyperparameters)
+    and the number of dimensions is 5
+    """
+    x, y = make_regression(n_samples=56, n_features=5, n_targets=2, random_state=0)  # type: ignore noqa: PGH003
+    return torch.Tensor(x), torch.Tensor(y)
+
+
+@pytest.fixture
+def new_data_rbf():
+    x, y = make_regression(n_samples=56, n_features=5, n_targets=2, random_state=1)  # type: ignore noqa: PGH003
     return torch.Tensor(x), torch.Tensor(y)
 
 
