--- conflicted
+++ resolved
@@ -17,7 +17,6 @@
         pytest.skip(f"Device ({device}) is not available.")
 
     x, y = sample_data_for_ae_compare
-<<<<<<< HEAD
     ae = AutoEmulate(x, y, device=device)
     best_result = ae.best_result()
     assert best_result is not None
@@ -28,8 +27,6 @@
         # Load the model back
         loaded_model = ae.load(saved_model_full_path)
         assert loaded_model is not None
-=======
-    AutoEmulate(x, y, device=device)
 
 
 def test_ae_with_str_models_and_dict_transforms(sample_data_for_ae_compare):
@@ -58,5 +55,4 @@
     print(ae.results)
     assert "MLP" in result_model_names
     assert "RandomForest" in result_model_names
-    assert "GaussianProcessExact" in result_model_names
->>>>>>> 4fa9419d
+    assert "GaussianProcessExact" in result_model_names