--- conflicted
+++ resolved
@@ -1,16 +1,9 @@
 import matplotlib.pyplot as plt
 import numpy as np
 import pandas as pd
+from sklearn.decomposition import PCA
 from sklearn.metrics import make_scorer
-<<<<<<< HEAD
-from sklearn.preprocessing import StandardScaler
-from sklearn.decomposition import PCA
-from sklearn.pipeline import Pipeline
-=======
 from sklearn.model_selection import cross_validate
->>>>>>> bb0f9ea9
-from sklearn.multioutput import MultiOutputRegressor
-from sklearn.pipeline import Pipeline
 from sklearn.preprocessing import StandardScaler
 from sklearn.utils.validation import check_X_y
 
