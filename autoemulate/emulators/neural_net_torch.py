--- conflicted
+++ resolved
@@ -1,32 +1,22 @@
 # experimental version of a PyTorch neural network emulator wrapped in Skorch
 # to make it compatible with scikit-learn. Works with cross_validate and GridSearchCV,
 # but doesn't pass tests, because we're subclassing
-<<<<<<< HEAD
-import numpy as np
-import skorch
-import torch
-from scipy.stats import loguniform
-from skopt.space import Integer
-from skopt.space import Real
-from skorch import NeuralNetRegressor
-from torch import nn
-=======
 
 import random
 import warnings
-from typing import List, Tuple
+from typing import List
+from typing import Tuple
 
 import numpy as np
 import torch
 from scipy.sparse import issparse
 from scipy.stats import loguniform
 from sklearn.exceptions import DataConversionWarning
-from skopt.space import Integer, Real
+from skopt.space import Integer
+from skopt.space import Real
 from skorch import NeuralNetRegressor
 from skorch.callbacks import Callback
 from torch import nn
-
->>>>>>> bb90a9c1
 
 def set_random_seed(seed: int, deterministic: bool = False):
     """Set random seed for Python, Numpy and PyTorch.
