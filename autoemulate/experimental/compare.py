--- conflicted
+++ resolved
@@ -5,12 +5,8 @@
 import numpy as np
 from sklearn.model_selection import BaseCrossValidator, KFold
 
-<<<<<<< HEAD
-from autoemulate.experimental.data.utils import InputTypeMixin
+from autoemulate.experimental.data.utils import ConversionMixin
 from autoemulate.experimental.device import TorchDeviceMixin
-=======
-from autoemulate.experimental.data.utils import ConversionMixin
->>>>>>> 48ce37ab
 from autoemulate.experimental.emulators import ALL_EMULATORS
 from autoemulate.experimental.emulators.base import Emulator
 from autoemulate.experimental.model_selection import cross_validate
@@ -18,11 +14,7 @@
 from autoemulate.experimental.types import DeviceLike, InputLike
 
 
-<<<<<<< HEAD
-class AutoEmulate(InputTypeMixin, TorchDeviceMixin):
-=======
-class AutoEmulate(ConversionMixin):
->>>>>>> 48ce37ab
+class AutoEmulate(ConversionMixin, TorchDeviceMixin):
     def __init__(
         self,
         x: InputLike,
