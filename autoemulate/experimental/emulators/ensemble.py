--- conflicted
+++ resolved
@@ -8,7 +8,7 @@
     DeviceLike,
     GaussianLike,
     TensorLike,
-    TuneConfig,
+    TuneParams,
 )
 from autoemulate.experimental.emulators.base import (
     DropoutTorchBackend,
@@ -18,15 +18,6 @@
 from autoemulate.experimental.emulators.nn.mlp import MLP
 from autoemulate.experimental.transforms.standardize import StandardizeTransform
 from autoemulate.experimental.transforms.utils import make_positive_definite
-<<<<<<< HEAD
-=======
-from autoemulate.experimental.types import (
-    DeviceLike,
-    GaussianLike,
-    TensorLike,
-    TuneParams,
-)
->>>>>>> 3de693ce
 
 
 class Ensemble(GaussianEmulator):
