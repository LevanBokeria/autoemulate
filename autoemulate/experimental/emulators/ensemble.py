--- conflicted
+++ resolved
@@ -36,11 +36,7 @@
         device: DeviceLike | None = None,
     ):
         """
-<<<<<<< HEAD
-        Initialize the ensemble with a sequence of emulators.
-=======
         Initialize the Ensemble with a sequence of emulators.
->>>>>>> b1840bc6
 
         Parameters
         ----------
@@ -67,11 +63,7 @@
         return True
 
     @staticmethod
-<<<<<<< HEAD
     def get_tune_params() -> TuneParams:
-=======
-    def get_tune_config() -> TuneConfig:
->>>>>>> b1840bc6
         """Return a dictionary of hyperparameters to tune."""
         return {}
 
@@ -197,15 +189,9 @@
         return True
 
     @staticmethod
-<<<<<<< HEAD
     def get_tune_params() -> TuneParams:
         """Return a dictionary of hyperparameters to tune."""
         return {"n_emulators": [2, 4, 6, 8], **MLP.get_tune_params()}
-=======
-    def get_tune_config() -> TuneConfig:
-        """Return a dictionary of hyperparameters to tune."""
-        return {"n_emulators": [2, 4, 6, 8], **MLP.get_tune_config()}
->>>>>>> b1840bc6
 
 
 class DropoutEnsemble(GaussianEmulator, TorchDeviceMixin):
@@ -256,11 +242,7 @@
         return True
 
     @staticmethod
-<<<<<<< HEAD
     def get_tune_params() -> TuneParams:
-=======
-    def get_tune_config() -> TuneConfig:
->>>>>>> b1840bc6
         """Return a dictionary of hyperparameters to tune."""
         return {
             "n_samples": [10, 20, 50, 100],
@@ -359,16 +341,8 @@
         )
 
     @staticmethod
-<<<<<<< HEAD
     def get_tune_params() -> TuneParams:
         """Return a dictionary of hyperparameters to tune."""
         params = MLP.get_tune_params()
         params["dropout_prob"] = [el for el in params["dropout_prob"] if el is not None]
-        return {"n_emulators": [2, 4, 6, 8], **params}
-=======
-    def get_tune_config() -> TuneConfig:
-        """Return a dictionary of hyperparameters to tune."""
-        config = MLP.get_tune_config()
-        config["dropout_prob"] = [el for el in config["dropout_prob"] if el is not None]
-        return {"n_emulators": [2, 4, 6, 8], **config}
->>>>>>> b1840bc6
+        return {"n_emulators": [2, 4, 6, 8], **params}