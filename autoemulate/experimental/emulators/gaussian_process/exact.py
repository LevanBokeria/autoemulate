import logging

import gpytorch
import numpy as np
import torch
from gpytorch import ExactMarginalLogLikelihood
from gpytorch.distributions import MultitaskMultivariateNormal, MultivariateNormal
from gpytorch.kernels import ScaleKernel
from gpytorch.likelihoods import MultitaskGaussianLikelihood
from torch import nn

from autoemulate.emulators.gaussian_process import (
    constant_mean,
    linear_mean,
    matern_3_2_kernel,
    matern_5_2_kernel,
    matern_5_2_plus_rq,
    poly_mean,
    rbf,
    rbf_plus_constant,
    rbf_plus_linear,
    rbf_times_linear,
    rq_kernel,
    zero_mean,
)
from autoemulate.experimental.data.preprocessors import Preprocessor, Standardizer
from autoemulate.experimental.device import TorchDeviceMixin
from autoemulate.experimental.emulators.base import Emulator
from autoemulate.experimental.emulators.gaussian_process import (
    CovarModuleFn,
    MeanModuleFn,
)
from autoemulate.experimental.types import DeviceLike, OutputLike, TensorLike
from autoemulate.utils import set_random_seed


class GaussianProcessExact(Emulator, gpytorch.models.ExactGP, Preprocessor):
    """
    Gaussian Process Exact Emulator
    This class implements an exact Gaussian Process emulator using the GPyTorch library

    It supports:
    - multi-task Gaussian processes
    - custom mean and kernel specification

    """

    def __init__(  # noqa: PLR0913 allow too many arguments since all currently required
        self,
        x: TensorLike,
        y: TensorLike,
        likelihood_cls: type[MultitaskGaussianLikelihood] = MultitaskGaussianLikelihood,
        mean_module_fn: MeanModuleFn = constant_mean,
        covar_module_fn: CovarModuleFn = rbf,
        preprocessor_cls: type[Preprocessor] | None = None,
        random_state: int | None = None,
        epochs: int = 50,
        batch_size: int = 16,
        activation: type[nn.Module] = nn.ReLU,
        lr: float = 2e-1,
        device: DeviceLike | None = None,
    ):
        # Init random state
        if random_state is not None:
            set_random_seed(random_state)

<<<<<<< HEAD
        # Init device
        TorchDeviceMixin.__init__(self, device=device)

        # TODO (#422): update the call here to check or call e.g. `_ensure_2d`
=======
>>>>>>> 48ce37ab
        x, y = self._convert_to_tensors(x, y)
        x, y = self._move_tensors_to_device(x, y)

        # Initialize the mean and covariance modules
        # TODO: consider refactoring to only pass torch tensors x and y
        mean_module = mean_module_fn(tuple(x.shape)[1], torch.Size([y.shape[1]]))
        covar_module = covar_module_fn(tuple(x.shape)[1], torch.Size([y.shape[1]]))

        # If the combined kernel is not a ScaleKernel, wrap it in one
        covar_module = (
            covar_module
            if isinstance(covar_module, ScaleKernel)
            else ScaleKernel(
                covar_module,
                batch_shape=torch.Size([y.shape[1]]),
            )
        )

        self.n_features_in_ = x.shape[1]
        self.n_outputs_ = y.shape[1] if y.ndim > 1 else 1

        # Init preprocessor
        if preprocessor_cls is not None:
            if issubclass(preprocessor_cls, Standardizer):
                self.preprocessor = preprocessor_cls(
                    x.mean(0, keepdim=True), x.std(0, keepdim=True)
                )
            else:
                raise NotImplementedError(
                    f"Preprocessor ({preprocessor_cls}) not currently implemented."
                )
        else:
            self.preprocessor = None

        # Init likelihood
        likelihood = likelihood_cls(num_tasks=tuple(y.shape)[1])
        likelihood = likelihood.to(self.device)

        # Init must be called with preprocessed data
        x_preprocessed = self.preprocess(x)
        gpytorch.models.ExactGP.__init__(
            self,
            train_inputs=x_preprocessed,
            train_targets=y,
            likelihood=likelihood,
        )
        self.likelihood = likelihood
        self.mean_module = mean_module
        self.covar_module = covar_module
        self.epochs = epochs
        self.lr = lr
        self.batch_size = batch_size
        self.activation = activation
        self.to(self.device)

    @staticmethod
    def is_multioutput():
        return True

    def preprocess(self, x: TensorLike) -> TensorLike:
        """Preprocess the input data using the preprocessor."""
        if self.preprocessor is not None:
            x = self.preprocessor.preprocess(x)
        return x

    def forward(self, x: TensorLike):
        mean = self.mean_module(x)
        assert isinstance(mean, torch.Tensor)
        covar = self.covar_module(x)
        return MultitaskMultivariateNormal.from_batch_mvn(
            MultivariateNormal(mean, covar)
        )

    def log_epoch(self, epoch: int, loss: TensorLike):
        logger = logging.getLogger(__name__)
        assert self.likelihood.noise is not None
        msg = (
            f"Epoch: {epoch + 1:{int(np.log10(self.epochs) + 1)}.0f}/{self.epochs}; "
            f"MLL: {-loss:4.3f}; noise: {self.likelihood.noise.item():4.3f}"
        )
        logger.info(msg)

    def _fit(self, x: TensorLike, y: TensorLike):
        self.train()
        self.likelihood.train()
        x, y = self._move_tensors_to_device(x, y)

        # TODO: move conversion out of _fit() and instead rely on for impl check
        x, y = self._convert_to_tensors(x, y)

        optimizer = torch.optim.Adam(self.parameters(), lr=self.lr)
        mll = ExactMarginalLogLikelihood(self.likelihood, self)
        x = self.preprocess(x)

        # Set the training data in case changed since init
        self.set_train_data(x, y, strict=False)

        for epoch in range(self.epochs):
            optimizer.zero_grad()
            output = self(x)
            loss = mll(output, y)
            assert isinstance(loss, torch.Tensor)
            loss = -loss
            loss.backward()
            self.log_epoch(epoch, loss)
            optimizer.step()

    def _predict(self, x: TensorLike) -> OutputLike:
        self.eval()
<<<<<<< HEAD
        x = x.to(self.device)
        # TODO: remove upon implmenting validation
        if not isinstance(x, torch.Tensor):
            msg = f"x ({x}) must be a torch.Tensor"
            raise ValueError(msg)
=======
>>>>>>> 48ce37ab
        x = self.preprocess(x)
        return self(x)

    @staticmethod
    def get_tune_config():
        return {
            "mean_module_fn": [
                constant_mean,
                zero_mean,
                linear_mean,
                poly_mean,
            ],
            "covar_module_fn": [
                rbf,
                matern_5_2_kernel,
                matern_3_2_kernel,
                rq_kernel,
                rbf_plus_constant,
                rbf_plus_linear,
                matern_5_2_plus_rq,
                rbf_times_linear,
            ],
            "epochs": [100, 200, 500, 1000],
            "batch_size": [16, 32],
            "activation": [
                nn.ReLU,
                nn.GELU,
            ],
            "lr": list(np.logspace(-3, -1)),
            "preprocessor_cls": [None, Standardizer],
            "likelihood_cls": [MultitaskGaussianLikelihood],
        }<|MERGE_RESOLUTION|>--- conflicted
+++ resolved
@@ -64,13 +64,9 @@
         if random_state is not None:
             set_random_seed(random_state)
 
-<<<<<<< HEAD
         # Init device
         TorchDeviceMixin.__init__(self, device=device)
 
-        # TODO (#422): update the call here to check or call e.g. `_ensure_2d`
-=======
->>>>>>> 48ce37ab
         x, y = self._convert_to_tensors(x, y)
         x, y = self._move_tensors_to_device(x, y)
 
@@ -180,14 +176,7 @@
 
     def _predict(self, x: TensorLike) -> OutputLike:
         self.eval()
-<<<<<<< HEAD
         x = x.to(self.device)
-        # TODO: remove upon implmenting validation
-        if not isinstance(x, torch.Tensor):
-            msg = f"x ({x}) must be a torch.Tensor"
-            raise ValueError(msg)
-=======
->>>>>>> 48ce37ab
         x = self.preprocess(x)
         return self(x)
 
