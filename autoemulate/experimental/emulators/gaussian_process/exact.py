import logging

import gpytorch
import numpy as np
import torch
from gpytorch import ExactMarginalLogLikelihood
from gpytorch.distributions import MultitaskMultivariateNormal, MultivariateNormal
from gpytorch.kernels import MultitaskKernel, ScaleKernel
from gpytorch.likelihoods import MultitaskGaussianLikelihood
from gpytorch.means import MultitaskMean
from torch import nn

from autoemulate.experimental.callbacks.early_stopping import (
    EarlyStopping,
    EarlyStoppingException,
)
from autoemulate.experimental.data.utils import set_random_seed
from autoemulate.experimental.device import TorchDeviceMixin
from autoemulate.experimental.emulators.base import GaussianProcessEmulator
from autoemulate.experimental.emulators.gaussian_process import (
    CovarModuleFn,
    MeanModuleFn,
)
from autoemulate.experimental.types import (
    DeviceLike,
    GaussianProcessLike,
    TensorLike,
)

from .kernel import (
    matern_3_2_kernel,
    matern_5_2_kernel,
    matern_5_2_plus_rq,
    rbf,
    rbf_plus_constant,
    rbf_plus_linear,
    rbf_times_linear,
    rq_kernel,
)
from .mean import (
    constant_mean,
    linear_mean,
    poly_mean,
    zero_mean,
)


class GaussianProcessExact(GaussianProcessEmulator, gpytorch.models.ExactGP):
    """
    Gaussian Process Exact Emulator

    This class implements an exact Gaussian Process emulator using the GPyTorch library

    It supports:
    - multi-task Gaussian processes
    - custom mean and kernel specification

    """

    def __init__(  # noqa: PLR0913 allow too many arguments since all currently required
        self,
        x: TensorLike,
        y: TensorLike,
        likelihood_cls: type[MultitaskGaussianLikelihood] = MultitaskGaussianLikelihood,
        mean_module_fn: MeanModuleFn = constant_mean,
        covar_module_fn: CovarModuleFn = rbf,
        epochs: int = 50,
        activation: type[nn.Module] = nn.ReLU,
        lr: float = 2e-1,
        early_stopping: EarlyStopping | None = None,
        device: DeviceLike | None = None,
        **kwargs,
    ):
        """Initialize the GaussianProcessExact emulator.

        Parameters
        ----------
        x : TensorLike
            Input features, expected to be a 2D tensor of shape (n_samples, n_features).
        y : TensorLike
            Target values, expected to be a 2D tensor of shape (n_samples, n_tasks).
        likelihood_cls : type[MultitaskGaussianLikelihood],
            default=MultitaskGaussianLikelihood
            Likelihood class to use for the model. Defaults to
            `MultitaskGaussianLikelihood`.
        mean_module_fn : MeanModuleFn, default=constant_mean
            Function to create the mean module.
        covar_module_fn : CovarModuleFn, default=rbf
            Function to create the covariance module.
        epochs : int, default=50
            Number of training epochs.
        activation : type[nn.Module], default=nn.ReLU
            Activation function to use in the model.
        lr : float, default=2e-1
            Learning rate for the optimizer.
        device : DeviceLike | None, default=None
            Device to run the model on. If None, uses the default device (usually CPU or
            GPU).
        """
        # Init device
        TorchDeviceMixin.__init__(self, device=device)

        x, y = self._convert_to_tensors(x, y)
        x, y = self._move_tensors_to_device(x, y)

        # Local variables for number of features and tasks
        n_features = x.shape[1]
        num_tasks = y.shape[1]
        num_tasks_torch = torch.Size([num_tasks])

        # Initialize the mean and covariance modules
        mean_module = mean_module_fn(n_features, num_tasks_torch)
        covar_module = covar_module_fn(n_features, num_tasks_torch)

        # If the combined kernel is not a ScaleKernel, wrap it in one
        covar_module = (
            covar_module
            if isinstance(covar_module, ScaleKernel)
            else ScaleKernel(covar_module, batch_shape=num_tasks_torch)
        )

        # Init likelihood
        likelihood = likelihood_cls(num_tasks=num_tasks)
        likelihood = likelihood.to(self.device)

        # Init must be called with preprocessed data
        gpytorch.models.ExactGP.__init__(
            self, train_inputs=x, train_targets=y, likelihood=likelihood
        )
        self.likelihood = likelihood
        self.mean_module = mean_module
        self.covar_module = covar_module
        self.epochs = epochs
        self.lr = lr
        self.activation = activation
        self.early_stopping = early_stopping
        self.to(self.device)

    @staticmethod
    def is_multioutput():
        return True

    def forward(self, x: TensorLike):
        mean = self.mean_module(x)
        assert isinstance(mean, torch.Tensor)
        covar = self.covar_module(x)
        return MultitaskMultivariateNormal.from_batch_mvn(
            MultivariateNormal(mean, covar)
        )

    def log_epoch(self, epoch: int, loss: TensorLike):
        logger = logging.getLogger(__name__)
        assert self.likelihood.noise is not None
        msg = (
            f"Epoch: {epoch + 1:{int(np.log10(self.epochs) + 1)}.0f}/{self.epochs}; "
            f"MLL: {-loss:4.3f}; noise: {self.likelihood.noise.item():4.3f}"
        )
        logger.info(msg)

    def _fit(self, x: TensorLike, y: TensorLike):
        self.train()
        self.likelihood.train()
        x, y = self._move_tensors_to_device(x, y)

        # TODO: move conversion out of _fit() and instead rely on for impl check
        x, y = self._convert_to_tensors(x, y)

        optimizer = torch.optim.Adam(self.parameters(), lr=self.lr)
        mll = ExactMarginalLogLikelihood(self.likelihood, self)

        # Set the training data in case changed since init
        self.set_train_data(x, y, strict=False)

        # Initialize early stopping
        if self.early_stopping is not None:
            self.early_stopping.on_train_begin()

        # Avoid `"epoch" is possibly unbound` type error at the end
        epoch = 0
        for epoch in range(self.epochs):
            optimizer.zero_grad()
            output = self(x)
            loss = mll(output, y)
            assert isinstance(loss, torch.Tensor)
            loss = -loss
            loss.backward()
            self.log_epoch(epoch, loss)
            optimizer.step()

            if self.early_stopping is not None:
                try:
                    # TODO: use validation loss instead, see #589
                    self.early_stopping.on_epoch_end(self, epoch, loss.item())
                except EarlyStoppingException:
                    # EarlyStopping prints a message if this happens
                    break

        if self.early_stopping is not None:
            self.early_stopping.on_train_end(self, epoch)

    def _predict(self, x: TensorLike) -> GaussianProcessLike:
        self.eval()
<<<<<<< HEAD
        # with torch.no_grad():
        x = x.to(self.device)
        x = self.preprocess(x)
        return self(x)
=======
        with torch.no_grad():
            x = x.to(self.device)
            return self(x)
>>>>>>> caeafc4d

    @staticmethod
    def get_tune_config():
        return {
            "mean_module_fn": [
                constant_mean,
                zero_mean,
                linear_mean,
                poly_mean,
            ],
            "covar_module_fn": [
                rbf,
                matern_5_2_kernel,
                matern_3_2_kernel,
                rq_kernel,
                rbf_plus_constant,
                rbf_plus_linear,
                matern_5_2_plus_rq,
                rbf_times_linear,
            ],
            "epochs": [100, 200, 500, 1000],
            "batch_size": [16, 32],
            "activation": [
                nn.ReLU,
                nn.GELU,
            ],
            "lr": list(np.logspace(-3, -1)),
            "likelihood_cls": [MultitaskGaussianLikelihood],
        }


class GaussianProcessExactCorrelated(GaussianProcessExact):
    """Multioutput exact GP implementation with correlated task covariance.

    This class extends the `GaussianProcessExact` to support correlated task covariance
    by using a `MultitaskKernel` with a rank-1 covariance factor and a `MultitaskMean`
    for the mean function.

    It is designed to handle multi-task Gaussian processes where the tasks are
    correlated, allowing for more flexible modeling of multi-output data.
    """

    # TODO: refactor the init as similar to exact GP base class
    def __init__(  # noqa: PLR0913 allow too many arguments since all currently required
        self,
        x: TensorLike,
        y: TensorLike,
        likelihood_cls: type[MultitaskGaussianLikelihood] = MultitaskGaussianLikelihood,
        mean_module_fn: MeanModuleFn = constant_mean,
        covar_module_fn: CovarModuleFn = rbf,
        epochs: int = 50,
        activation: type[nn.Module] = nn.ReLU,
        lr: float = 2e-1,
        early_stopping: EarlyStopping | None = None,
        seed: int | None = None,
        device: DeviceLike | None = None,
        **kwargs,
    ):
        """Initialize the GaussianProcessExactCorrelated emulator.

        Parameters
        ----------
        x : TensorLike
            Input features, expected to be a 2D tensor of shape (n_samples, n_features).
        y : TensorLike
            Target values, expected to be a 2D tensor of shape (n_samples, n_tasks).
        likelihood_cls : type[MultitaskGaussianLikelihood],
            default=MultitaskGaussianLikelihood
            Likelihood class to use for the model. Defaults to
            `MultitaskGaussianLikelihood`.
        mean_module_fn : MeanModuleFn, default=constant_mean
            Function to create the mean module.
        covar_module_fn : CovarModuleFn, default=rbf
            Function to create the covariance module.
        epochs : int, default=50
            Number of training epochs.
        activation : type[nn.Module], default=nn.ReLU
            Activation function to use in the model.
        lr : float, default=2e-1
            Learning rate for the optimizer.
        seed : int | None, default=None
            Random seed for reproducibility. If None, no seed is set.
        device : DeviceLike | None, default=None
            Device to run the model on. If None, uses the default device (usually CPU or
            GPU).
        """

        # Init device
        TorchDeviceMixin.__init__(self, device=device)

        if seed is not None:
            set_random_seed(seed)

        # Convert to 2D tensors if needed and move to device
        x, y = self._move_tensors_to_device(*self._convert_to_tensors(x, y))

        # Initialize the mean and covariance modules
        n_features = tuple(x.shape)[1]
        mean_module = mean_module_fn(n_features, None)
        covar_module = covar_module_fn(n_features, None)

        # Mean and covariance modules for multitask
        num_tasks = tuple(y.shape)[1]
        mean_module = MultitaskMean(mean_module, num_tasks=num_tasks)
        covar_module = MultitaskKernel(covar_module, num_tasks=num_tasks, rank=1)

        # TODO: identify if initialization of task covariance factor is needed for
        # deterministic behavior
        # with torch.no_grad():
        #     mean_module.task_covar_factor.fill_(1.0)  # type: ignore  # noqa: PGH003
        #     covar_module.task_covar_factor.fill_(1.0)  # type: ignore  # noqa: PGH003

        # Init likelihood
        likelihood = likelihood_cls(num_tasks=num_tasks)
        likelihood = likelihood.to(self.device)

        # Init must be called with preprocessed data
        gpytorch.models.ExactGP.__init__(
            self,
            train_inputs=x,
            train_targets=y,
            likelihood=likelihood,
        )
        self.likelihood = likelihood
        self.mean_module = mean_module
        self.covar_module = covar_module
        self.epochs = epochs
        self.lr = lr
        self.activation = activation
        self.early_stopping = early_stopping
        self.to(self.device)

    def forward(self, x):
        mean_x = self.mean_module(x)
        assert isinstance(mean_x, TensorLike)
        covar_x = self.covar_module(x)
        return GaussianProcessLike(mean_x, covar_x)<|MERGE_RESOLUTION|>--- conflicted
+++ resolved
@@ -200,16 +200,9 @@
 
     def _predict(self, x: TensorLike) -> GaussianProcessLike:
         self.eval()
-<<<<<<< HEAD
-        # with torch.no_grad():
-        x = x.to(self.device)
-        x = self.preprocess(x)
-        return self(x)
-=======
         with torch.no_grad():
             x = x.to(self.device)
             return self(x)
->>>>>>> caeafc4d
 
     @staticmethod
     def get_tune_config():
