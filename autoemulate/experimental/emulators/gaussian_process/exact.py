--- conflicted
+++ resolved
@@ -275,15 +275,9 @@
             return output_distribution
 
     @staticmethod
-<<<<<<< HEAD
     def get_tune_params():
         """Return the hyperparameters to tune for the Gaussian Process model."""
         scheduler_params = GaussianProcess.scheduler_params()
-=======
-    def get_tune_config():
-        """Return the hyperparameters to tune for the Gaussian Process model."""
-        scheduler_config = GaussianProcess.scheduler_config()
->>>>>>> b1840bc6
         return {
             "mean_module_fn": [
                 constant_mean,
