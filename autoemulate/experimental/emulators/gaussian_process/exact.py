--- conflicted
+++ resolved
@@ -173,9 +173,6 @@
         # Set the training data in case changed since init
         self.set_train_data(x, y, strict=False)
 
-<<<<<<< HEAD
-        for _epoch in range(self.epochs):
-=======
         # Initialize early stopping
         if self.early_stopping is not None:
             self.early_stopping.on_train_begin()
@@ -183,7 +180,6 @@
         # Avoid `"epoch" is possibly unbound` type error at the end
         epoch = 0
         for epoch in range(self.epochs):
->>>>>>> caeafc4d
             optimizer.zero_grad()
             output = self(x)
             loss = mll(output, y)
