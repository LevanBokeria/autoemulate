from typing import Literal

import numpy as np
from sklearn.ensemble import RandomForestRegressor

from autoemulate.experimental.core.device import TorchDeviceMixin
from autoemulate.experimental.core.types import DeviceLike, TensorLike
from autoemulate.experimental.emulators.base import SklearnBackend
from autoemulate.experimental.transforms.standardize import StandardizeTransform


class RandomForest(SklearnBackend):
    """
    Random forest Emulator.

    Implements Random Forests regression from scikit-learn.
    """

    def __init__(  # noqa: PLR0913 allow too many arguments since all currently required
        self,
        x: TensorLike,
        y: TensorLike,
        standardize_x: bool = False,
        standardize_y: bool = False,
        n_estimators: int = 100,
        criterion: Literal[
            "squared_error", "absolute_error", "friedman_mse", "poisson"
        ] = "squared_error",
        max_depth: int | None = None,
        min_samples_split: int = 2,
        min_samples_leaf: int = 1,
        max_features: Literal["sqrt", "log2"] | int | float = 1.0,
        bootstrap: bool = True,
        oob_score: bool = False,
        max_samples: int | None = None,
        random_seed: int | None = None,
        device: DeviceLike = "cpu",
        **kwargs,
    ):
        """Initialize a RandomForest emulator.

        Parameters
        ----------
        x: TensorLike
            Input features.
        y: TensorLike
            Target values.
<<<<<<< HEAD
        standardize_x: bool, default=False
            Whether to standardize input features.
        standardize_y: bool, default=False
            Whether to standardize target values.
        n_estimators: int, default=100
            Number of trees in the forest.
        criterion: {"squared_error", "absolute_error", "friedman_mse", "poisson"},
                default="squared_error"
            The function to measure the quality of a split. "squared_error" for
            the mean squared error, "absolute_error" for the mean absolute error,
            "friedman_mse" for mean squared error with Friedman's improvement score,
            and "poisson" for Poisson deviance.
        max_depth: int | None, default=None
            The maximum depth of the tree. If None, nodes are expanded until all leaves
            are pure or until all leaves contain less than min_samples_split samples.
        min_samples_split: int, default=2
            The minimum number of samples required to split an internal node.
        min_samples_leaf: int, default=1
            The minimum number of samples required to be at a leaf node.
        max_features: "sqrt" | "log2" | int | float, default=1.0
=======
        standardize_x: bool
            Whether to standardize input features. Defaults to False.
        standardize_y: bool
            Whether to standardize target values. Defaults to False.
        n_estimators: int
            Number of trees in the forest. Defaults to 100.
        criterion: {"squared_error", "absolute_error", "friedman_mse", "poisson"}
            The function to measure the quality of a split. "squared_error" for
            the mean squared error, "absolute_error" for the mean absolute error,
            "friedman_mse" for mean squared error with Friedman's improvement score,
            and "poisson" for Poisson deviance. Defaults to "squared_error".
        max_depth: int | None
            The maximum depth of the tree. If None, nodes are expanded until all leaves
            are pure or until all leaves contain less than min_samples_split samples.
            Defaults to None.
        min_samples_split: int
            The minimum number of samples required to split an internal node. Defaults
            to 2.
        min_samples_leaf: int
            The minimum number of samples required to be at a leaf node. Defaults to 1.
        max_features: "sqrt" | "log2" | int | float
>>>>>>> b1840bc6
            The number of features to consider when looking for the best split.
            If int, then consider max_features features at each split.
            If float, then max_features is a fraction and
            max(1, int(max_features * n_features_in_)) features are considered.
            If "sqrt", then max_features=sqrt(n_features).
            If "log2", then max_features=log2(n_features).
            If 1.0, then max_features=n_features.
<<<<<<< HEAD
        bootstrap: bool, default=True
            Whether bootstrap samples are used when building trees.
        oob_score: bool, default=False
            Whether to use out-of-bag samples to estimate the generalization accuracy.
        max_samples: int | None, default=None
            If bootstrap is True, the number of samples to draw from X to train each
            base estimator. If None, then draw n_samples.
        random_seed: int | None, default=None
            Random seed for reproducibility. If None, no seed is set.
        device: DeviceLike, default="cpu"
            Device to run the model on. If None, uses the default device.
=======
            Defaults to 1.0.
        bootstrap: bool
            Whether bootstrap samples are used when building trees. Defaults to True.
        oob_score: bool
            Whether to use out-of-bag samples to estimate the generalization accuracy.
            Defaults to False.
        max_samples: int | None
            If bootstrap is True, the number of samples to draw from X to train each
            base estimator. If None, then draw n_samples. Defaults to None.
        random_seed: int | None
            Random seed for reproducibility. If None, no seed is set. Defaults to None.
        device: DeviceLike
            Device to run the model on. If None, uses the default device. Defaults to
            "cpu".
>>>>>>> b1840bc6
        **kwargs: dict
            Additional keyword arguments.

        """
        _, _ = x, y  # ignore unused arguments
        TorchDeviceMixin.__init__(self, device=device, cpu_only=True)
        self.x_transform = StandardizeTransform() if standardize_x else None
        self.y_transform = StandardizeTransform() if standardize_y else None
        self.n_estimators = n_estimators
        self.criterion = criterion
        self.max_depth = max_depth
        self.min_samples_split = min_samples_split
        self.min_samples_leaf = min_samples_leaf
        self.max_features = max_features
        self.bootstrap = bootstrap
        self.oob_score = oob_score
        self.max_samples = max_samples
        self.random_seed = random_seed
        self.model = RandomForestRegressor(
            n_estimators=self.n_estimators,
            criterion=self.criterion,
            max_depth=self.max_depth,
            min_samples_split=self.min_samples_split,
            min_samples_leaf=self.min_samples_leaf,
            max_features=self.max_features,  # type: ignore reportArgumentType
            bootstrap=self.bootstrap,
            oob_score=self.oob_score,
            max_samples=self.max_samples,
            random_state=self.random_seed,
        )

    @staticmethod
    def is_multioutput() -> bool:
        """Random forests support multi-output."""
        return True

    @staticmethod
<<<<<<< HEAD
    def get_tune_params():
=======
    def get_tune_config():
>>>>>>> b1840bc6
        """Return a dictionary of hyperparameters to tune."""
        return {
            "n_estimators": [np.random.randint(50, 500)],
            "min_samples_split": [np.random.randint(2, 20)],
            "min_samples_leaf": [np.random.randint(1, 10)],
            "max_features": ["sqrt", "log2", None, 1.0],
            "bootstrap": [True, False],
            "oob_score": [True, False],
            "max_depth": [None, *list(range(5, 30, 5))],  # None plus a range of depths
            "max_samples": [None, 0.5, 0.7, 0.9],
        }<|MERGE_RESOLUTION|>--- conflicted
+++ resolved
@@ -45,28 +45,6 @@
             Input features.
         y: TensorLike
             Target values.
-<<<<<<< HEAD
-        standardize_x: bool, default=False
-            Whether to standardize input features.
-        standardize_y: bool, default=False
-            Whether to standardize target values.
-        n_estimators: int, default=100
-            Number of trees in the forest.
-        criterion: {"squared_error", "absolute_error", "friedman_mse", "poisson"},
-                default="squared_error"
-            The function to measure the quality of a split. "squared_error" for
-            the mean squared error, "absolute_error" for the mean absolute error,
-            "friedman_mse" for mean squared error with Friedman's improvement score,
-            and "poisson" for Poisson deviance.
-        max_depth: int | None, default=None
-            The maximum depth of the tree. If None, nodes are expanded until all leaves
-            are pure or until all leaves contain less than min_samples_split samples.
-        min_samples_split: int, default=2
-            The minimum number of samples required to split an internal node.
-        min_samples_leaf: int, default=1
-            The minimum number of samples required to be at a leaf node.
-        max_features: "sqrt" | "log2" | int | float, default=1.0
-=======
         standardize_x: bool
             Whether to standardize input features. Defaults to False.
         standardize_y: bool
@@ -88,7 +66,6 @@
         min_samples_leaf: int
             The minimum number of samples required to be at a leaf node. Defaults to 1.
         max_features: "sqrt" | "log2" | int | float
->>>>>>> b1840bc6
             The number of features to consider when looking for the best split.
             If int, then consider max_features features at each split.
             If float, then max_features is a fraction and
@@ -96,19 +73,6 @@
             If "sqrt", then max_features=sqrt(n_features).
             If "log2", then max_features=log2(n_features).
             If 1.0, then max_features=n_features.
-<<<<<<< HEAD
-        bootstrap: bool, default=True
-            Whether bootstrap samples are used when building trees.
-        oob_score: bool, default=False
-            Whether to use out-of-bag samples to estimate the generalization accuracy.
-        max_samples: int | None, default=None
-            If bootstrap is True, the number of samples to draw from X to train each
-            base estimator. If None, then draw n_samples.
-        random_seed: int | None, default=None
-            Random seed for reproducibility. If None, no seed is set.
-        device: DeviceLike, default="cpu"
-            Device to run the model on. If None, uses the default device.
-=======
             Defaults to 1.0.
         bootstrap: bool
             Whether bootstrap samples are used when building trees. Defaults to True.
@@ -123,7 +87,6 @@
         device: DeviceLike
             Device to run the model on. If None, uses the default device. Defaults to
             "cpu".
->>>>>>> b1840bc6
         **kwargs: dict
             Additional keyword arguments.
 
@@ -161,11 +124,7 @@
         return True
 
     @staticmethod
-<<<<<<< HEAD
     def get_tune_params():
-=======
-    def get_tune_config():
->>>>>>> b1840bc6
         """Return a dictionary of hyperparameters to tune."""
         return {
             "n_estimators": [np.random.randint(50, 500)],
