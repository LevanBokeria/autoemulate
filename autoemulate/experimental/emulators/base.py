--- conflicted
+++ resolved
@@ -35,56 +35,9 @@
     def cross_validate(self, x: InputLike): ...
 
 
-<<<<<<< HEAD
-class InputTypeMixin:
-    def _convert(
-        self,
-        x: InputLike,
-        y: InputLike | None = None,
-        batch_size: int = 16,
-        shuffle: bool = True,
-    ) -> DataLoader | Dataset:
-        """
-        Mixin class to convert input data to pytorch DataLoaders.
-        """
-        # Convert input to DataLoader if not already
-        if isinstance(x, np.ndarray):
-            x = torch.tensor(x, dtype=torch.float32)
-        if isinstance(y, np.ndarray):
-            y = torch.tensor(y, dtype=torch.float32)
-
-        if isinstance(x, (torch.Tensor, np.ndarray)) and isinstance(
-            y, (torch.Tensor, np.ndarray)
-        ):
-            dataset = TensorDataset(x, y)
-            dataloader = DataLoader(dataset, batch_size=batch_size, shuffle=shuffle)
-        elif isinstance(x, DataLoader) and y is None:
-            dataloader = x
-        elif isinstance(x, Dataset) and y is None:
-            dataloader = x
-        else:
-            raise ValueError(
-                f"Unsupported type for X ({type(x)}). Must be numpy array, PyTorch tensor, or DataLoader."
-            )
-
-        return dataloader
-
-    # TODO: consider possible method for predict
-    # def convert_x(self, y: np.ndarray | torch.Tensor | Data) -> torch.Tensor:
-    #     if isinstance(y, np.ndarray):
-    #         y = torch.tensor(y, dtype=torch.float32)
-    #     else:
-    #         raise ValueError("Unsupported type for X. Must be numpy array, PyTorch tensor")
-    #     return y
-
-
-class PyTorchBackend(nn.Module, Emulator, InputTypeMixin):
-    """PyTorchBackend is a torch model and implements the base class.
-=======
 class PyTorchBackend(nn.Module, Emulator, InputTypeMixin, Preprocessor):
     """
     PyTorchBackend is a torch model and implements the base class.
->>>>>>> dc2ce3b8
     This provides default implementations to further subclasses.
     This means that models can subclass and only need to implement
     `.forward()` to have an emulator to be run in `AutoEmulate`
@@ -101,8 +54,6 @@
         if self.preprocessor is None:
             return x
         return self.preprocessor.preprocess(x)
-
-    loss_history: list[float]
 
     def fit(
         self,
