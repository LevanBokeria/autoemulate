import random
from abc import ABC, abstractmethod
from typing import ClassVar

import numpy as np
import torch
from sklearn.base import BaseEstimator
from torch import nn, optim
from torch.distributions import TransformedDistribution
from torch.optim.lr_scheduler import ExponentialLR, LRScheduler

<<<<<<< HEAD
from autoemulate.experimental.core.device import TorchDeviceMixin
from autoemulate.experimental.core.types import (
=======
from autoemulate.experimental.data.utils import ConversionMixin, ValidationMixin
from autoemulate.experimental.device import TorchDeviceMixin
from autoemulate.experimental.transforms.standardize import StandardizeTransform
from autoemulate.experimental.types import (
>>>>>>> b1840bc6
    DistributionLike,
    GaussianLike,
    NumpyLike,
    OutputLike,
    TensorLike,
    TuneParams,
)
from autoemulate.experimental.data.preprocessors import Preprocessor
from autoemulate.experimental.data.utils import ConversionMixin, ValidationMixin
from autoemulate.experimental.transforms.standardize import StandardizeTransform


class Emulator(ABC, ValidationMixin, ConversionMixin, TorchDeviceMixin):
    """
    Base class for all emulators.

    This class provides the basic structure and methods for emulators in AutoEmulate.
    It includes methods for fitting, predicting, and handling device management.

    """

    is_fitted_: bool = False
    supports_grad: bool = False
    scheduler_cls: type[optim.lr_scheduler.LRScheduler] | None = None
    x_transform: StandardizeTransform | None = None
    y_transform: StandardizeTransform | None = None

    @abstractmethod
    def _fit(self, x: TensorLike, y: TensorLike): ...

    def fit(self, x: TensorLike, y: TensorLike):
        """Fit the emulator to the provided data."""
        self._check(x, y)
        # Ensure x and y are tensors and 2D
        x, y = self._convert_to_tensors(x, y)

        # Move to device
        x, y = self._move_tensors_to_device(x, y)

        # Fit transforms
        if self.x_transform is not None:
            self.x_transform.fit(x)
        if self.y_transform is not None:
            self.y_transform.fit(y)
        x = self.x_transform(x) if self.x_transform is not None else x
        y = self.y_transform(y) if self.y_transform is not None else y

        # Fit emulator
        self._fit(x, y)
        self.is_fitted_ = True

    @abstractmethod
    def __init__(
        self, x: TensorLike | None = None, y: TensorLike | None = None, **kwargs
    ): ...

    @classmethod
    def model_name(cls) -> str:
        """Return the full name of the model."""
        return cls.__name__

    @classmethod
    def short_name(cls) -> str:
        """
        Return a short name for the model.

        Take the capital letters of the class name and return them as a lower case
        string. For example, if the class name is `GaussianProcess`, this will return
        `gp`.
        """
        return "".join([c for c in cls.__name__ if c.isupper()]).lower()

    @abstractmethod
    def _predict(self, x: TensorLike, with_grad: bool) -> OutputLike:
        pass

    def predict(self, x: TensorLike, with_grad: bool = False) -> OutputLike:
        """Predict the output for the given input.

        Parameters
        ----------
        x: TensorLike
            Input tensor to make predictions for.
<<<<<<< HEAD
        with_grad: bool, default=False
            Whether to enable gradient calculation.
=======
        with_grad: bool
            Whether to enable gradient calculation. Defaults to False.
>>>>>>> b1840bc6

        Returns
        -------
        OutputLike
            The predicted output.
        """
        if not self.is_fitted_:
            msg = "Model is not fitted yet. Call fit() before predict()."
            raise RuntimeError(msg)
        self._check(x, None)
        (x,) = self._move_tensors_to_device(x)
        x = self.x_transform(x) if self.x_transform is not None else x
        output = self._predict(x, with_grad)
        if self.y_transform is not None:
            if isinstance(output, GaussianLike):
                output = self.y_transform._inverse_gaussian(output)
            elif isinstance(output, DistributionLike):
                output = TransformedDistribution(
                    output, transforms=[self.y_transform.inv]
                )
            elif isinstance(output, TensorLike):
                output = self.y_transform.inv(output)
            else:
                msg = (
                    "Output type not supported for transformation. "
                    f"Got {type(output)} but expected GaussianLike, "
                    "DistributionLike, or TensorLike."
                )
                raise TypeError(msg)
        self._check_output(output)
        return output

    @staticmethod
    @abstractmethod
    def is_multioutput() -> bool:
        """Flag to indicate if the model is multioutput or not."""

    @staticmethod
    def get_tune_params() -> TuneParams:
        """
        Return a dictionary of hyperparameters to tune.

<<<<<<< HEAD
        The keys in the TuneParams must be implemented as keyword arguments in the
=======
        The keys in the TuneConfig must be implemented as keyword arguments in the
>>>>>>> b1840bc6
        __init__ method of any subclasses.

        e.g.

        tune_params: TuneParams = {
            "lr": list[0.01, 0.1],
            "batch_size": [16, 32],
            "mean"
        }

        model_params: ModelParams = {
            "lr": 0.01,
            "batch_size": 16
        }

        class MySubClass(Emulator):
            def __init__(lr, batch_size):
                self.lr = lr
                self.batch_size = batch_size
        """
        msg = (
            "Subclasses should implement for generating tuning params specific to "
            "each subclass."
        )
        raise NotImplementedError(msg)

    @classmethod
<<<<<<< HEAD
    def get_random_params(cls):
=======
    def get_random_config(cls):
>>>>>>> b1840bc6
        """Return a random set of params for the model."""
        return {
            k: v[np.random.randint(len(v))] for k, v in cls.get_tune_params().items()
        }

    @classmethod
    def scheduler_params(cls) -> dict:
        """
<<<<<<< HEAD
        Return a random parameters for the learning rate scheduler.

        This should be added to the `get_tune_params()` method of subclasses
=======
        Return a random configuration for the learning rate scheduler.

        This should be added to the `get_tune_config()` method of subclasses
>>>>>>> b1840bc6
        to allow tuning of the scheduler parameters.
        """
        all_params = [
            {
                "scheduler_cls": [None],
                "scheduler_kwargs": [{}],
            },
            {
                "scheduler_cls": [ExponentialLR],
                "scheduler_kwargs": [
                    {"gamma": 0.9},
                    {"gamma": 0.95},
                ],
            },
            {
                "scheduler_cls": [LRScheduler],
                "scheduler_kwargs": [
                    {"policy": "ReduceLROnPlateau", "patience": 5, "factor": 0.5}
                ],
            },
            # TODO: investigate these suggestions from copilot, issue: #597
            # {
            #     "scheduler_cls": [CosineAnnealingLR],
            #     "scheduler_kwargs": [{"T_max": 10, "eta_min": 0.01}],
            # },
            # {
            #     "scheduler_cls": [ReduceLROnPlateau],
            #     "scheduler_kwargs": [{"mode": "min", "factor": 0.1, "patience": 5}],
            # },
            # {
            #     "scheduler_cls": [StepLR],
            #     "scheduler_kwargs": [{"step_size": 10, "gamma": 0.1}],
            # },
            # {
            #     "scheduler_cls": [CyclicLR],
            #     "scheduler_kwargs": [{
            #         "base_lr": 1e-3,
            #         "max_lr": 1e-1,
            #         "step_size_up": 5,
            #         "step_size_down": 5,
            #     }],
            # },
            # {
            #     "scheduler_cls": [OneCycleLR],
            #     "scheduler_kwargs": [{
            #         "max_lr": 1e-1,
            #         "total_steps": self.epochs,
            #         "pct_start": 0.3,
            #         "anneal_strategy": "linear",
            #     }],
            # },
        ]
        # Randomly select one of the parameter sets
        return random.choice(all_params)

    def scheduler_setup(self, kwargs: dict | None = None):
        """
        Set up the learning rate scheduler for the emulator.

        Parameters
        ----------
        kwargs : dict | None
            Keyword arguments for the model. This should include scheduler_kwargs.
        """
        if kwargs is None:
            msg = (
                "Provide a kwargs dictionary including "
                "scheduler_kwargs to set up the scheduler."
            )
            raise ValueError(msg)

        if not hasattr(self, "optimizer"):
            msg = "Optimizer must be set before setting up the scheduler."
            raise RuntimeError(msg)

        # Extract scheduler-specific kwargs if present
        try:
            assert type(kwargs) is dict
            scheduler_kwargs = kwargs.pop("scheduler_kwargs", {})
        except AttributeError:
            # If kwargs does not contain scheduler_kwargs, throw an error
            msg = "No kwargs for scheduler setup detected."
            raise ValueError(msg) from None

        # Set up the scheduler if a scheduler class is defined
        if self.scheduler_cls is None:
            self.scheduler = None
        else:
            self.scheduler = self.scheduler_cls(self.optimizer, **scheduler_kwargs)  # type: ignore[call-arg]


class DeterministicEmulator(Emulator):
    """A base class for deterministic emulators."""

    @abstractmethod
    def _predict(self, x: TensorLike, with_grad: bool) -> TensorLike: ...
    def predict(self, x: TensorLike, with_grad: bool = False) -> TensorLike:
        """Predict the output for the given input.

        Parameters
        ----------
        x: TensorLike
            Input tensor to make predictions for.
<<<<<<< HEAD
        with_grad: bool, default=False
            Whether to enable gradient calculation.
=======
        with_grad: bool
            Whether to enable gradient calculation. Defaults to False.
>>>>>>> b1840bc6

        Returns
        -------
        TensorLike
            The emulator predicted output for `x`.
        """
        pred = super().predict(x, with_grad)
        assert isinstance(pred, TensorLike)
        return pred


class ProbabilisticEmulator(Emulator):
    """A base class for probabilistic emulators."""

    @abstractmethod
    def _predict(self, x: TensorLike, with_grad: bool) -> DistributionLike: ...
    def predict(self, x: TensorLike, with_grad: bool = False) -> DistributionLike:
        """Predict the output distribution for the given input.

        Parameters
        ----------
        x: TensorLike
            Input tensor to make predictions for.
<<<<<<< HEAD
        with_grad: bool, default=False
            Whether to enable gradient calculation.
=======
        with_grad: bool
            Whether to enable gradient calculation. Defaults to False.
>>>>>>> b1840bc6

        Returns
        -------
        DistributionLike
            The emulator predicted distribution for `x`.
        """
        pred = super().predict(x, with_grad)
        assert isinstance(pred, DistributionLike)
        return pred

    def predict_mean_and_variance(
        self, x: TensorLike, with_grad: bool = False
    ) -> tuple[TensorLike, TensorLike]:
        """
        Predict mean and variance from the probabilistic output.

        Parameters
        ----------
        x: TensorLike
            Input tensor to make predictions for.
        with_grad: bool
            Whether to enable gradient calculation. Defaults to False.

        Returns
        -------
        tuple[TensorLike, TensorLike]
            The emulator predicted mean and variance for `x`.
        """
        pred = self.predict(x, with_grad)
        return pred.mean, pred.variance


class GaussianEmulator(ProbabilisticEmulator):
<<<<<<< HEAD
    """A base class for for Gaussian emulators."""
=======
    """A base class for Gaussian emulators."""
>>>>>>> b1840bc6

    supports_grad: bool = True

    @abstractmethod
    def _predict(self, x: TensorLike, with_grad: bool) -> GaussianLike: ...
    def predict(self, x: TensorLike, with_grad: bool = False) -> GaussianLike:
        """Predict the Gaussian distribution for the given input.

        Parameters
        ----------
        x: TensorLike
            Input tensor to make predictions for.
<<<<<<< HEAD
        with_grad: bool, default=False
            Whether to enable gradient calculation.
=======
        with_grad: bool
            Whether to enable gradient calculation. Defaults to False.
>>>>>>> b1840bc6

        Returns
        -------
        GaussianLike
            The emulator predicted Gaussian distribution for `x`.
        """
        pred = super().predict(x, with_grad)
        assert isinstance(pred, GaussianLike)
        return pred


class GaussianProcessEmulator(GaussianEmulator):
    """A base class for Gaussian Process emulators."""

    @abstractmethod
    def _predict(self, x: TensorLike, with_grad: bool) -> GaussianLike: ...
    def predict(self, x: TensorLike, with_grad: bool = False) -> GaussianLike:
        """Predict the Gaussian distribution for the given input.

        Parameters
        ----------
        x: TensorLike
            Input tensor to make predictions for.
<<<<<<< HEAD
        with_grad: bool, default=False
            Whether to enable gradient calculation.
=======
        with_grad: bool
            Whether to enable gradient calculation. Defaults to False.
>>>>>>> b1840bc6

        Returns
        -------
        GaussianLike
            The emulator predicted Gaussian distribution for `x`.
        """
        pred = super().predict(x, with_grad)
        assert isinstance(pred, GaussianLike)
        return pred


class PyTorchBackend(nn.Module, Emulator):
    """
    `PyTorchBackend` provides a backend for PyTorch models.

    The class provides the basic structure and methods for PyTorch-based emulators to
    enable further subclassing and customization. This provides default implementations
    to simplify model-specific subclasses by only needing to implement:
      - `.__init__()`: the constructor for the model
      - `.forward()`: the forward pass of the model
<<<<<<< HEAD
      - `.get_tune_params()`: the hyperparameters to tune for the model
=======
      - `.get_tune_config()`: the hyperparameters to tune for the model
>>>>>>> b1840bc6

    """

    batch_size: int = 16
    shuffle: bool = True
    epochs: int = 10
    loss_history: ClassVar[list[float]] = []
    verbose: bool = False
    loss_fn: nn.Module = nn.MSELoss()
    optimizer_cls: type[optim.Optimizer] = optim.Adam
    optimizer: optim.Optimizer
    supports_grad: bool = True
    lr: float = 1e-1
    scheduler_cls: type[LRScheduler] | None = None

<<<<<<< HEAD
    def preprocess(self, x: TensorLike) -> TensorLike:  # noqa: D102
        if self.preprocessor is None:
            return x
        return self.preprocessor.preprocess(x)

=======
>>>>>>> b1840bc6
    def loss_func(self, y_pred, y_true):
        """Loss function to be used for training the model."""
        return nn.MSELoss()(y_pred, y_true)

    def _fit(
        self,
        x: TensorLike,
        y: TensorLike,
    ):
        """
        Train a PyTorchBackend model.

        Parameters
        ----------
        x: TensorLike
            Input features as numpy array, PyTorch tensor, or DataLoader.
        y: OutputLike or None
            Target values (not needed if x is a DataLoader).
        """
        self.train()  # Set model to training mode

        # Convert input to DataLoader if not already
        dataloader = self._convert_to_dataloader(
            x, y, batch_size=self.batch_size, shuffle=self.shuffle
        )

        # Training loop
        for epoch in range(self.epochs):
            epoch_loss = 0.0
            batches = 0

            for x_batch, y_batch in dataloader:
                # Forward pass
                y_pred = self.forward(x_batch)
                loss = self.loss_func(y_pred, y_batch)

                # Backward pass and optimize
                self.optimizer.zero_grad()
                loss.backward()
                self.optimizer.step()

                # Track loss
                epoch_loss += loss.item()
                batches += 1
            # Update learning rate if scheduler is defined
            if self.scheduler is not None:
                self.scheduler.step()  # type: ignore[call-arg]

            # Average loss for the epoch
            avg_epoch_loss = epoch_loss / batches
            self.loss_history.append(avg_epoch_loss)

            if self.verbose and (epoch + 1) % (self.epochs // 10 or 1) == 0:
                print(f"Epoch [{epoch + 1}/{self.epochs}], Loss: {avg_epoch_loss:.4f}")

    def _initialize_weights(
        self,
        weight_init: str = "default",
        scale: float = 1.0,
        bias_init: str = "default",
    ):
        """
        Initialize the weights.

        Parameters
        ----------
        weight_init: str
            Initialization method name
        scale: float
            Scale parameter for initialization methods. Used as:
            - gain for Xavier methods
            - std for normal distribution
            - bound for uniform distribution (range: [-scale, scale])
            - ignored for Kaiming methods (uses optimal scaling)
        bias_init: str
            Bias initialization method. Options: "zeros", "default":
                - "zeros" initializes biases to zero
                - "default" uses PyTorch's default uniform initialization
        """
        # Dictionary mapping for weight initialization methods
        init_methods = {
            "xavier_uniform": lambda w: nn.init.xavier_uniform_(w, gain=scale),
            "xavier_normal": lambda w: nn.init.xavier_normal_(w, gain=scale),
            "kaiming_uniform": lambda w: nn.init.kaiming_uniform_(
                w, mode="fan_in", nonlinearity="relu"
            ),
            "kaiming_normal": lambda w: nn.init.kaiming_normal_(
                w, mode="fan_in", nonlinearity="relu"
            ),
            "normal": lambda w: nn.init.normal_(w, mean=0.0, std=scale),
            "uniform": lambda w: nn.init.uniform_(w, -scale, scale),
            "zeros": lambda w: nn.init.zeros_(w),
            "ones": lambda w: nn.init.ones_(w),
        }

        for module in self.modules():
            # TODO: consider and add handling for other module types
            if isinstance(module, nn.Linear):
                # Apply initialization if method exists
                if weight_init in init_methods:
                    init_methods[weight_init](module.weight)

                # Initialize biases based on bias_init parameter
                if module.bias is not None and bias_init == "zeros":
                    nn.init.zeros_(module.bias)

    def _predict(self, x: TensorLike, with_grad: bool) -> OutputLike:
        self.eval()
        with torch.set_grad_enabled(with_grad):
            return self(x)


class SklearnBackend(DeterministicEmulator):
    """
    `SklearnBackend` provides a backend for sklearn models.

    The class provides the basic structure and methods for sklearn-based emulators to
    enable further subclassing and customization. This provides default implementations
    to simplify model-specific subclasses by only needing to implement:
      - `.__init__()`: the constructor for the model
<<<<<<< HEAD
      - `.get_tune_params()`: the hyperparameters to tune for the model
=======
      - `.get_tune_config()`: the hyperparameters to tune for the model
>>>>>>> b1840bc6
    """

    model: BaseEstimator
    normalize_y: bool = False
    y_mean: TensorLike
    y_std: TensorLike
    supports_grad: bool = False

    def _model_specific_check(self, x: NumpyLike, y: NumpyLike):
        _, _ = x, y

    def _fit(self, x: TensorLike, y: TensorLike):
        if self.normalize_y:
            y, y_mean, y_std = self._normalize(y)
            self.y_mean = y_mean
            self.y_std = y_std
        x_np, y_np = self._convert_to_numpy(x, y)
        assert isinstance(x_np, np.ndarray)
        assert isinstance(y_np, np.ndarray)
        self.n_features_in_ = x_np.shape[1]
        self._model_specific_check(x_np, y_np)
        self.model.fit(x_np, y_np)  # type: ignore PGH003

    def _predict(self, x: TensorLike, with_grad: bool) -> TensorLike:
        if with_grad:
            msg = "Gradient calculation is not supported."
            raise ValueError(msg)
        x_np, _ = self._convert_to_numpy(x, None)
        y_pred = self.model.predict(x_np)  # type: ignore PGH003
        _, y_pred = self._move_tensors_to_device(*self._convert_to_tensors(x, y_pred))
        if self.normalize_y:
            y_pred = self._denormalize(y_pred, self.y_mean, self.y_std)
        return y_pred


class DropoutTorchBackend(PyTorchBackend):
    """PyTorch backend model that is able to support dropout."""<|MERGE_RESOLUTION|>--- conflicted
+++ resolved
@@ -9,15 +9,8 @@
 from torch.distributions import TransformedDistribution
 from torch.optim.lr_scheduler import ExponentialLR, LRScheduler
 
-<<<<<<< HEAD
 from autoemulate.experimental.core.device import TorchDeviceMixin
 from autoemulate.experimental.core.types import (
-=======
-from autoemulate.experimental.data.utils import ConversionMixin, ValidationMixin
-from autoemulate.experimental.device import TorchDeviceMixin
-from autoemulate.experimental.transforms.standardize import StandardizeTransform
-from autoemulate.experimental.types import (
->>>>>>> b1840bc6
     DistributionLike,
     GaussianLike,
     NumpyLike,
@@ -101,13 +94,8 @@
         ----------
         x: TensorLike
             Input tensor to make predictions for.
-<<<<<<< HEAD
-        with_grad: bool, default=False
-            Whether to enable gradient calculation.
-=======
         with_grad: bool
             Whether to enable gradient calculation. Defaults to False.
->>>>>>> b1840bc6
 
         Returns
         -------
@@ -150,11 +138,7 @@
         """
         Return a dictionary of hyperparameters to tune.
 
-<<<<<<< HEAD
         The keys in the TuneParams must be implemented as keyword arguments in the
-=======
-        The keys in the TuneConfig must be implemented as keyword arguments in the
->>>>>>> b1840bc6
         __init__ method of any subclasses.
 
         e.g.
@@ -182,11 +166,7 @@
         raise NotImplementedError(msg)
 
     @classmethod
-<<<<<<< HEAD
     def get_random_params(cls):
-=======
-    def get_random_config(cls):
->>>>>>> b1840bc6
         """Return a random set of params for the model."""
         return {
             k: v[np.random.randint(len(v))] for k, v in cls.get_tune_params().items()
@@ -195,15 +175,9 @@
     @classmethod
     def scheduler_params(cls) -> dict:
         """
-<<<<<<< HEAD
         Return a random parameters for the learning rate scheduler.
 
         This should be added to the `get_tune_params()` method of subclasses
-=======
-        Return a random configuration for the learning rate scheduler.
-
-        This should be added to the `get_tune_config()` method of subclasses
->>>>>>> b1840bc6
         to allow tuning of the scheduler parameters.
         """
         all_params = [
@@ -307,13 +281,8 @@
         ----------
         x: TensorLike
             Input tensor to make predictions for.
-<<<<<<< HEAD
-        with_grad: bool, default=False
-            Whether to enable gradient calculation.
-=======
         with_grad: bool
             Whether to enable gradient calculation. Defaults to False.
->>>>>>> b1840bc6
 
         Returns
         -------
@@ -337,13 +306,8 @@
         ----------
         x: TensorLike
             Input tensor to make predictions for.
-<<<<<<< HEAD
-        with_grad: bool, default=False
-            Whether to enable gradient calculation.
-=======
         with_grad: bool
             Whether to enable gradient calculation. Defaults to False.
->>>>>>> b1840bc6
 
         Returns
         -------
@@ -377,11 +341,7 @@
 
 
 class GaussianEmulator(ProbabilisticEmulator):
-<<<<<<< HEAD
-    """A base class for for Gaussian emulators."""
-=======
     """A base class for Gaussian emulators."""
->>>>>>> b1840bc6
 
     supports_grad: bool = True
 
@@ -394,13 +354,8 @@
         ----------
         x: TensorLike
             Input tensor to make predictions for.
-<<<<<<< HEAD
-        with_grad: bool, default=False
-            Whether to enable gradient calculation.
-=======
         with_grad: bool
             Whether to enable gradient calculation. Defaults to False.
->>>>>>> b1840bc6
 
         Returns
         -------
@@ -424,13 +379,8 @@
         ----------
         x: TensorLike
             Input tensor to make predictions for.
-<<<<<<< HEAD
-        with_grad: bool, default=False
-            Whether to enable gradient calculation.
-=======
         with_grad: bool
             Whether to enable gradient calculation. Defaults to False.
->>>>>>> b1840bc6
 
         Returns
         -------
@@ -451,11 +401,7 @@
     to simplify model-specific subclasses by only needing to implement:
       - `.__init__()`: the constructor for the model
       - `.forward()`: the forward pass of the model
-<<<<<<< HEAD
       - `.get_tune_params()`: the hyperparameters to tune for the model
-=======
-      - `.get_tune_config()`: the hyperparameters to tune for the model
->>>>>>> b1840bc6
 
     """
 
@@ -471,14 +417,6 @@
     lr: float = 1e-1
     scheduler_cls: type[LRScheduler] | None = None
 
-<<<<<<< HEAD
-    def preprocess(self, x: TensorLike) -> TensorLike:  # noqa: D102
-        if self.preprocessor is None:
-            return x
-        return self.preprocessor.preprocess(x)
-
-=======
->>>>>>> b1840bc6
     def loss_func(self, y_pred, y_true):
         """Loss function to be used for training the model."""
         return nn.MSELoss()(y_pred, y_true)
@@ -599,11 +537,7 @@
     enable further subclassing and customization. This provides default implementations
     to simplify model-specific subclasses by only needing to implement:
       - `.__init__()`: the constructor for the model
-<<<<<<< HEAD
       - `.get_tune_params()`: the hyperparameters to tune for the model
-=======
-      - `.get_tune_config()`: the hyperparameters to tune for the model
->>>>>>> b1840bc6
     """
 
     model: BaseEstimator
