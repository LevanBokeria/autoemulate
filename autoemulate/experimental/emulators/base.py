from abc import ABC, abstractmethod
from typing import ClassVar

import numpy as np
import torch
from scipy.interpolate import RBFInterpolator
from sklearn.base import BaseEstimator
from torch import nn, optim

from autoemulate.experimental.data.preprocessors import Preprocessor
from autoemulate.experimental.data.utils import (
    ConversionMixin,
    ValidationMixin,
)
from autoemulate.experimental.device import TorchDeviceMixin
from autoemulate.experimental.types import NumpyLike, OutputLike, TensorLike, TuneConfig


class Emulator(ABC, ValidationMixin, ConversionMixin, TorchDeviceMixin):
    """
    The interface containing methods on emulators that are
    expected by downstream dependents. This includes:
    - `AutoEmulate`
    """

    is_fitted_: bool = False

    @abstractmethod
    def _fit(self, x: TensorLike, y: TensorLike): ...

    def fit(self, x: TensorLike, y: TensorLike):
        self._check(x, y)
        x, y = self._move_tensors_to_device(x, y)
        self._fit(x, y)
        self.is_fitted_ = True

    @abstractmethod
    def __init__(
        self, x: TensorLike | None = None, y: TensorLike | None = None, **kwargs
    ): ...

    @classmethod
    def model_name(cls) -> str:
        return cls.__name__

    @abstractmethod
    def _predict(self, x: TensorLike) -> OutputLike:
        pass

    def predict(self, x: TensorLike) -> OutputLike:
        if not self.is_fitted_:
            msg = "Model is not fitted yet. Call fit() before predict()."
            raise RuntimeError(msg)
        self._check(x, None)
        (x,) = self._move_tensors_to_device(x)
        output = self._predict(x)
        self._check_output(output)
        return output

    @staticmethod
    @abstractmethod
    def is_multioutput() -> bool:
        """Flag to indicate if the model is multioutput or not."""

    @staticmethod
    def get_tune_config() -> TuneConfig:
        """
        The keys in the TuneConfig must be implemented as keyword arguments in the
        __init__ method of any subclasses.

        e.g.

        tune_config: TuneConfig = {
            "lr": list[0.01, 0.1],
            "batch_size": [16, 32],
            "mean"
        }

        model_config: ModelConfig = {
            "lr": 0.01,
            "batch_size": 16
        }

        class MySubClass(Emulator):
            def __init__(lr, batch_size):
                self.lr = lr
                self.batch_size = batch_size
        """
        msg = (
            "Subclasses should implement for generating tuning config specific to "
            "each subclass."
        )
        raise NotImplementedError(msg)


class PyTorchBackend(nn.Module, Emulator, Preprocessor):
    """
    PyTorchBackend is a torch model and implements the base class.
    This provides default implementations to further subclasses.
    This means that models can subclass and only need to implement
    `.forward()` to have an emulator to be run in `AutoEmulate`
    """

    batch_size: int = 16
    shuffle: bool = True
    epochs: int = 10
    loss_history: ClassVar[list[float]] = []
    verbose: bool = False
    preprocessor: Preprocessor | None = None
    loss_fn: nn.Module = nn.MSELoss()
    optimizer: optim.Optimizer

    def preprocess(self, x: TensorLike) -> TensorLike:
        if self.preprocessor is None:
            return x
        return self.preprocessor.preprocess(x)

    def loss_func(self, y_pred, y_true):
        """
        Loss function to be used for training the model.
        This can be overridden by subclasses to use a different loss function.
        """
        return nn.MSELoss()(y_pred, y_true)

    def _fit(
        self,
        x: TensorLike,
        y: TensorLike,
    ):
        """
        Train a PyTorchBackend model.

        Parameters
        ----------
            X: TensorLike
                Input features as numpy array, PyTorch tensor, or DataLoader.
            y: OutputLike or None
                Target values (not needed if x is a DataLoader).

        """

        self.train()  # Set model to training mode

        # Convert input to DataLoader if not already
        dataloader = self._convert_to_dataloader(
            x, y, batch_size=self.batch_size, shuffle=self.shuffle
        )

        # Training loop
        for epoch in range(self.epochs):
            epoch_loss = 0.0
            batches = 0

            for X_batch, y_batch in dataloader:
                # Preprocess x_batch
                x = self.preprocess(X_batch)

                # Forward pass
                y_pred = self.forward(X_batch)
                loss = self.loss_func(y_pred, y_batch)

                # Backward pass and optimize
                self.optimizer.zero_grad()
                loss.backward()
                self.optimizer.step()

                # Track loss
                epoch_loss += loss.item()
                batches += 1

            # Average loss for the epoch
            avg_epoch_loss = epoch_loss / batches
            self.loss_history.append(avg_epoch_loss)

            if self.verbose and (epoch + 1) % (self.epochs // 10 or 1) == 0:
                print(f"Epoch [{epoch + 1}/{self.epochs}], Loss: {avg_epoch_loss:.4f}")

    def _initialize_weights(
        self,
        weight_init: str = "default",
        scale: float = 1.0,
        bias_init: str = "default",
    ):
        """Initialize the weights.

        Parameters
        ----------
        weight_init : str
            Initialization method name
        scale : float
            Scale parameter for initialization methods. Used as:
            - gain for Xavier methods
            - std for normal distribution
            - bound for uniform distribution (range: [-scale, scale])
            - ignored for Kaiming methods (uses optimal scaling)
        bias_init : str
            Bias initialization method. Options: "zeros", "default"
            "zeros" initializes biases to zero
            "default" uses PyTorch's default uniform initialization
        """
        # Dictionary mapping for weight initialization methods
        init_methods = {
            "xavier_uniform": lambda w: nn.init.xavier_uniform_(w, gain=scale),
            "xavier_normal": lambda w: nn.init.xavier_normal_(w, gain=scale),
            "kaiming_uniform": lambda w: nn.init.kaiming_uniform_(
                w, mode="fan_in", nonlinearity="relu"
            ),
            "kaiming_normal": lambda w: nn.init.kaiming_normal_(
                w, mode="fan_in", nonlinearity="relu"
            ),
            "normal": lambda w: nn.init.normal_(w, mean=0.0, std=scale),
            "uniform": lambda w: nn.init.uniform_(w, -scale, scale),
            "zeros": lambda w: nn.init.zeros_(w),
            "ones": lambda w: nn.init.ones_(w),
        }

        for module in self.modules():
            # TODO: consider and add handling for other module types
            if isinstance(module, nn.Linear):
                # Apply initialization if method exists
                if weight_init in init_methods:
                    init_methods[weight_init](module.weight)

                # Initialize biases based on bias_init parameter
                if module.bias is not None and bias_init == "zeros":
                    nn.init.zeros_(module.bias)

    def _predict(self, x: TensorLike) -> OutputLike:
        self.eval()
        with torch.no_grad():
            x = self.preprocess(x)
            return self(x)


class SklearnBackend(Emulator):
    """
    SklearnBackend is a sklearn model and implements the base class.
    This provides default implementations to further subclasses.
    This means that models can subclass and only need to implement
    `.fit()` and `.predict()` to have an emulator to be run in `AutoEmulate`
    """

<<<<<<< HEAD
    model: BaseEstimator | RBFInterpolator
=======
    model: BaseEstimator
>>>>>>> 9235f5d4
    normalize_y: bool = False
    y_mean: TensorLike
    y_std: TensorLike

    def _model_specific_check(self, x: NumpyLike, y: NumpyLike):
        _, _ = x, y

    def _model_fit(self, x: NumpyLike, y: NumpyLike):
        self.model.fit(x, y)  # type: ignore PGH003

    def _fit(self, x: TensorLike, y: TensorLike):
        if self.normalize_y:
            y, y_mean, y_std = self._normalize(y)
            self.y_mean = y_mean
            self.y_std = y_std
        x_np, y_np = self._convert_to_numpy(x, y)
        assert isinstance(x_np, np.ndarray)
        assert isinstance(y_np, np.ndarray)
        self.n_features_in_ = x_np.shape[1]
        self._model_specific_check(x_np, y_np)
        self._model_fit(x_np, y_np)

    def _model_predict(self, x: NumpyLike) -> NumpyLike:
        return self.model.predict(x)  # type: ignore PGH003

    def _predict(self, x: TensorLike) -> OutputLike:
        x_np, _ = self._convert_to_numpy(x, None)
        y_pred = self._model_predict(x_np)
        _, y_pred = self._move_tensors_to_device(*self._convert_to_tensors(x, y_pred))
        if self.normalize_y:
            y_pred = self._denormalize(y_pred, self.y_mean, self.y_std)
        return y_pred<|MERGE_RESOLUTION|>--- conflicted
+++ resolved
@@ -240,11 +240,7 @@
     `.fit()` and `.predict()` to have an emulator to be run in `AutoEmulate`
     """
 
-<<<<<<< HEAD
     model: BaseEstimator | RBFInterpolator
-=======
-    model: BaseEstimator
->>>>>>> 9235f5d4
     normalize_y: bool = False
     y_mean: TensorLike
     y_std: TensorLike
