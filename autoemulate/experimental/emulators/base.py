--- conflicted
+++ resolved
@@ -3,12 +3,6 @@
 import numpy as np
 import torch
 from torch import nn
-<<<<<<< HEAD
-from torch.utils.data import DataLoader, TensorDataset
-
-from autoemulate.experimental.config import FitConfig
-from autoemulate.experimental.types import InputLike, OutputLike
-=======
 from torch.utils.data import DataLoader, Dataset, TensorDataset
 
 from autoemulate.experimental.types import (
@@ -16,7 +10,6 @@
     OutputLike,
     TuneConfig,
 )
->>>>>>> ebd8058e
 
 
 class Emulator(ABC):
@@ -30,16 +23,7 @@
     #     return self.predict(*args, **kwds)
 
     @abstractmethod
-<<<<<<< HEAD
-    def fit(
-        self,
-        x: InputLike,
-        y: InputLike | None,
-        config: FitConfig,
-    ): ...
-=======
-    def fit(self, x: InputLike, y: OutputLike | None): ...
->>>>>>> ebd8058e
+    def fit(self, x: InputLike, y: InputLike | None): ...
 
     @abstractmethod
     def predict(self, x: InputLike) -> OutputLike:
@@ -101,27 +85,18 @@
     This means that models can subclass and only need to implement
     `.forward()` to have an emulator to be run in `AutoEmulate`"""
 
-<<<<<<< HEAD
-    loss_history: list[float]
-
-    def fit(
-        self,
-        x,
-        y=None,
-        config=FitConfig(),
-    ):
-=======
     batch_size: int = 16
     shuffle: bool = True
     epochs: int = 10
     verbose: bool = False
 
+    loss_history: list[float]
+
     def fit(
         self,
         x: InputLike,
-        y: OutputLike | None,
-    ) -> list:
->>>>>>> ebd8058e
+        y: InputLike | None,
+    ):
         """
         Train the linear regression model.
 
