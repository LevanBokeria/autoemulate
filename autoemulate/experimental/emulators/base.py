--- conflicted
+++ resolved
@@ -416,14 +416,6 @@
     lr: float = 1e-1
     scheduler_cls: type[LRScheduler] | None = None
 
-<<<<<<< HEAD
-    def preprocess(self, x: TensorLike) -> TensorLike:  # noqa: D102
-        if self.preprocessor is None:
-            return x
-        return self.preprocessor.preprocess(x)
-
-=======
->>>>>>> 50753244
     def loss_func(self, y_pred, y_true):
         """Loss function to be used for training the model."""
         return nn.MSELoss()(y_pred, y_true)
