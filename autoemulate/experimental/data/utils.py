import numpy as np
import torch
from autoemulate.experimental.types import InputLike
from torch.utils.data import DataLoader, Dataset, TensorDataset, random_split


class InputTypeMixin:
    """
    Mixin class to convert input data to pytorch Datasets and DataLoaders.
    """

    def _convert_to_dataset(
        self,
        x: InputLike,
        y: InputLike | None = None,
    ) -> Dataset:
        """
        Convert input data to pytorch Dataset.
        """
        # Convert input to Dataset if not already
        if isinstance(x, np.ndarray):
            x = torch.tensor(x, dtype=torch.float32)
        if isinstance(y, np.ndarray):
            y = torch.tensor(y, dtype=torch.float32)

        if isinstance(x, (torch.Tensor, np.ndarray)) and isinstance(
            y, (torch.Tensor, np.ndarray)
        ):
            dataset = TensorDataset(x, y)
        elif isinstance(x, (torch.Tensor, np.ndarray)) and y is None:
            dataset = TensorDataset(x)
        elif isinstance(x, Dataset) and y is None:
            dataset = x
        else:
            raise ValueError(
                f"Unsupported type for x ({type(x)}). Must be numpy array or PyTorch "
                "tensor."
            )

        return dataset

    def _convert_to_dataloader(
        self,
        x: InputLike,
        y: InputLike | None = None,
        batch_size: int = 16,
        shuffle: bool = True,
    ) -> DataLoader:
        """
        Convert input data to pytorch DataLoaders.
        """
        if isinstance(x, DataLoader) and y is None:
            dataloader = x
        elif isinstance(x, DataLoader) and y is not None:
            raise ValueError(
                f"Since x is already a DataLoader, expect y to be None, not {type(y)}."
            )
        else:
            dataset = self._convert_to_dataset(x, y)
            dataloader = DataLoader(dataset, batch_size=batch_size, shuffle=shuffle)
        return dataloader

    def _convert_to_tensors(
        self,
        x: InputLike,
        y: InputLike | None = None,
    ) -> torch.Tensor | tuple[torch.Tensor, torch.Tensor]:
        """
        Convert InputLike x, y to Tensor or tuple of Tensors.
        """
        dataset = self._convert_to_dataset(x, y)
        if isinstance(dataset, TensorDataset):
            if len(dataset.tensors) > 2:
                raise ValueError(
                    f"Dataset must have 2 or fewer tensors. Found "
                    f"{len(dataset.tensors)}."
                )
            if len(dataset.tensors) == 2:
                x, y = dataset.tensors
                assert x.ndim == 2
                assert y.ndim in (1, 2)
                # Ensure always 2D tensors
                if y.ndim == 1:
                    y = y.unsqueeze(1)
                return x, y
            if len(dataset.tensors) == 1:
                (x,) = dataset.tensors
                assert x.ndim == 2
                return x
            msg = "Number of tensors returned must be greater than zero."
            raise ValueError(msg)
        raise ValueError(
            f"Unsupported type for dataset ({type(dataset)}). Must be TensorDataset."
        )

<<<<<<< HEAD
=======
    def _convert_to_numpy(
        self,
        x: InputLike,
        y: InputLike | None = None,
    ) -> tuple[np.ndarray, np.ndarray | None]:
        """
        Convert InputLike x, y to tuple of numpy arrays.
        """
        if isinstance(x, np.ndarray) and (y is None or isinstance(y, np.ndarray)):
            return x, y

        result = self._convert_to_tensors(x, y)
        if isinstance(result, tuple):
            x, y = result
            return x.numpy(), y.numpy()
        x = result
        return x.numpy(), None

>>>>>>> 35cccf87
    def _random_split(
        self,
        dataset: Dataset,
        batch_size: int | None = None,
        train_size: float = 0.8,
        test_size: float = 0.2,
    ) -> tuple[DataLoader, DataLoader]:
        """
        Split Dataset into train/test DataLoaders.

        Parameters
        ----------
        dataset: Dataset
            The data to split.
        batch_size: int | None
            The DataLoader batch_size. If None, sets batch_size to lenth of training
            data. Defaults to None.
        """
        if train_size < 0.0 or train_size > 1.0 or test_size < 0.0 or test_size > 1.0:
            raise ValueError(
                f"Train size ({train_size}) and test size ({test_size}) must be "
                "specified as a proportion between 0 and 1"
            )
        if test_size + train_size != 1.0:
            raise ValueError(
                f"Train size ({train_size}) and test size ({test_size}) must sum to 1"
            )
        train, test = tuple(random_split(dataset, [train_size, test_size]))
        if batch_size is None:
            batch_size = len(train)
        train_loader = self._convert_to_dataloader(train, batch_size=batch_size)
        test_loader = self._convert_to_dataloader(test, batch_size=batch_size)
        return train_loader, test_loader

    # TODO: consider possible method for predict
    # def convert_x(self, y: np.ndarray | torch.Tensor | Data) -> torch.Tensor:
    #     if isinstance(y, np.ndarray):
    #         y = torch.tensor(y, dtype=torch.float32)
    #     else:
    #         raise ValueError(
    #             "Unsupported type for X. Must be numpy array, PyTorch tensor"
    #         )
    #     return y<|MERGE_RESOLUTION|>--- conflicted
+++ resolved
@@ -93,8 +93,6 @@
             f"Unsupported type for dataset ({type(dataset)}). Must be TensorDataset."
         )
 
-<<<<<<< HEAD
-=======
     def _convert_to_numpy(
         self,
         x: InputLike,
@@ -113,7 +111,6 @@
         x = result
         return x.numpy(), None
 
->>>>>>> 35cccf87
     def _random_split(
         self,
         dataset: Dataset,
