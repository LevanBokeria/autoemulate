--- conflicted
+++ resolved
@@ -1,13 +1,7 @@
 import numpy as np
 import torch
-<<<<<<< HEAD
-from autoemulate.experimental.types import InputLike
-=======
-import torch.utils
-import torch.utils.data
 from autoemulate.experimental.types import InputLike, TensorLike
 from sklearn.utils.validation import check_X_y
->>>>>>> 8b50621e
 from torch.utils.data import DataLoader, Dataset, Subset, TensorDataset, random_split
 
 
