from typing import Any, TypeAlias

import numpy as np
import torch
import torch.utils
import torch.utils.data
from gpytorch.distributions import MultitaskMultivariateNormal
from torch.utils.data import DataLoader

NumpyLike: TypeAlias = np.ndarray
TensorLike: TypeAlias = torch.Tensor
DistributionLike: TypeAlias = torch.distributions.Distribution
# TODO: check whether GPyTorch multitask multivariate normal is best for GaussianLike
# GaussianLike: TypeAlias = MultivariateNormal
GaussianLike: TypeAlias = MultitaskMultivariateNormal
InputLike: TypeAlias = NumpyLike | TensorLike | DataLoader | torch.utils.data.Dataset
OutputLike: TypeAlias = DistributionLike | TensorLike
ParamLike: TypeAlias = Any
TuneConfig: TypeAlias = dict[str, list[ParamLike]]
ModelConfig: TypeAlias = dict[str, ParamLike]
<<<<<<< HEAD
DeviceLike: TypeAlias = str | torch.device
=======

# Torch dtype's
TorchScalarDType = (torch.float32, torch.float64, torch.int32, torch.int64)
>>>>>>> 48ce37ab
<|MERGE_RESOLUTION|>--- conflicted
+++ resolved
@@ -18,10 +18,7 @@
 ParamLike: TypeAlias = Any
 TuneConfig: TypeAlias = dict[str, list[ParamLike]]
 ModelConfig: TypeAlias = dict[str, ParamLike]
-<<<<<<< HEAD
 DeviceLike: TypeAlias = str | torch.device
-=======
 
 # Torch dtype's
-TorchScalarDType = (torch.float32, torch.float64, torch.int32, torch.int64)
->>>>>>> 48ce37ab
+TorchScalarDType = (torch.float32, torch.float64, torch.int32, torch.int64)