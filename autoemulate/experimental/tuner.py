from torchmetrics import R2Score
from tqdm import tqdm

from autoemulate.experimental.data.utils import set_random_seed
from autoemulate.experimental.device import TorchDeviceMixin
from autoemulate.experimental.emulators.base import ConversionMixin, Emulator
from autoemulate.experimental.emulators.transformed.base import TransformedEmulator
from autoemulate.experimental.model_selection import evaluate
from autoemulate.experimental.transforms.base import AutoEmulateTransform
from autoemulate.experimental.types import (
    DeviceLike,
    InputLike,
    ModelConfig,
    TensorLike,
)


class Tuner(ConversionMixin, TorchDeviceMixin):
    """
    Run randomised hyperparameter search for a given model.

    Parameters
    ----------
    x: InputLike
        Input features.
    y: OutputLike or None
        Target values (not needed if x is a Dataset).
    n_iter: int
        Number of parameter settings to randomly sample and test.
    """

    def __init__(
        self,
        x: InputLike,
        y: InputLike | None,
        n_iter: int = 10,
        device: DeviceLike | None = None,
        random_seed: int | None = None,
    ):
        TorchDeviceMixin.__init__(self, device=device)
        self.n_iter = n_iter

        # Convert input types, convert to tensors to ensure correct shapes, move to
        # device and convert back to dataset. TODO: consider if this is the best way to
        # do this.
        dataset = self._convert_to_dataset(x, y)
        x_tensor, y_tensor = self._convert_to_tensors(dataset)
        x_tensor, y_tensor = self._move_tensors_to_device(x_tensor, y_tensor)
        self.dataset = self._convert_to_dataset(x_tensor, y_tensor)

        # Q: should users be able to choose a different validation metric?
        self.metric = R2Score

<<<<<<< HEAD
    def run(
        self,
        model_class: type[Emulator],
        x_transforms: list[AutoEmulateTransform] | None = None,
        y_transforms: list[AutoEmulateTransform] | None = None,
    ) -> tuple[list[float], list[ModelConfig]]:
=======
        if random_seed is not None:
            set_random_seed(seed=random_seed)

    def run(self, model_class: type[Emulator]) -> tuple[list[float], list[ModelConfig]]:
>>>>>>> 9ff66453
        """
        Parameters
        ----------
        model_class: type[Emulator]
            A concrete Emulator subclass.

        Returns
        -------
        Tuple[list[float], list[ModelConfig]]
            The validation scores and parameter values used in each search iteration.
        """
        # split data into train/validation sets
        # batch size defaults to size of train data if not otherwise specified
        train_loader, val_loader = self._random_split(self.dataset)

        train_x: TensorLike
        train_y: TensorLike
        train_x, train_y = next(iter(train_loader))

        val_x: TensorLike
        val_y: TensorLike
        val_x, val_y = next(iter(val_loader))

        # keep track of what parameter values tested and how they performed
        model_config_tested: list[ModelConfig] = []
        val_scores: list[float] = []

        for _ in tqdm(range(self.n_iter)):
            # randomly sample hyperparameters and instantiate model
<<<<<<< HEAD
            model_config: ModelConfig = {
                k: v[np.random.randint(len(v))] for k, v in tune_config.items()
            }

            transformed_emulator = TransformedEmulator(
                train_x,
                train_y,
                model=model_class,
                x_transforms=x_transforms,
                y_transforms=y_transforms,
                device=self.device,
            )
            transformed_emulator.fit(train_x, train_y)
=======
            model_config = model_class.get_random_config()
            m = model_class(train_x, train_y, device=self.device, **model_config)
            m.fit(train_x, train_y)
>>>>>>> 9ff66453

            # evaluate
            y_pred = transformed_emulator.predict(val_x)
            score = evaluate(val_y, y_pred, self.metric, self.device)

            # record score and config
            model_config_tested.append(model_config)
            val_scores.append(score)

        return val_scores, model_config_tested<|MERGE_RESOLUTION|>--- conflicted
+++ resolved
@@ -51,19 +51,15 @@
         # Q: should users be able to choose a different validation metric?
         self.metric = R2Score
 
-<<<<<<< HEAD
+        if random_seed is not None:
+            set_random_seed(seed=random_seed)
+
     def run(
         self,
         model_class: type[Emulator],
         x_transforms: list[AutoEmulateTransform] | None = None,
         y_transforms: list[AutoEmulateTransform] | None = None,
     ) -> tuple[list[float], list[ModelConfig]]:
-=======
-        if random_seed is not None:
-            set_random_seed(seed=random_seed)
-
-    def run(self, model_class: type[Emulator]) -> tuple[list[float], list[ModelConfig]]:
->>>>>>> 9ff66453
         """
         Parameters
         ----------
@@ -93,10 +89,7 @@
 
         for _ in tqdm(range(self.n_iter)):
             # randomly sample hyperparameters and instantiate model
-<<<<<<< HEAD
-            model_config: ModelConfig = {
-                k: v[np.random.randint(len(v))] for k, v in tune_config.items()
-            }
+            model_config = model_class.get_random_config()
 
             transformed_emulator = TransformedEmulator(
                 train_x,
@@ -107,11 +100,6 @@
                 device=self.device,
             )
             transformed_emulator.fit(train_x, train_y)
-=======
-            model_config = model_class.get_random_config()
-            m = model_class(train_x, train_y, device=self.device, **model_config)
-            m.fit(train_x, train_y)
->>>>>>> 9ff66453
 
             # evaluate
             y_pred = transformed_emulator.predict(val_x)
