--- conflicted
+++ resolved
@@ -5,11 +5,7 @@
 
 
 def make_positive_definite(
-<<<<<<< HEAD
-    cov, epsilon=1e-6, min_eigval=1e-6, max_tries_epsilon=3, max_tries_min_eigval=3
-=======
     cov, epsilon=1e-6, min_eigval=1e-6, max_tries_epsilon=3, max_tries_min_eigval=5
->>>>>>> caeafc4d
 ):
     """Ensure a covariance matrix is positive definite by:
         1. adding `epsilon` to the diagonal and symmetrizing the matrix
