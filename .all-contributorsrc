{
  "projectName": "autoemulate",
  "projectOwner": "alan-turing-institute",
  "files": [
    "README.md"
  ],
  "commitType": "docs",
  "commitConvention": "angular",
  "contributorsPerLine": 7,
  "contributors": [
    {
      "login": "kallewesterling",
      "name": "Kalle Westerling",
      "avatar_url": "https://avatars.githubusercontent.com/u/7298727?v=4",
      "profile": "http://www.westerling.nu",
      "contributions": [
        "doc",
        "code",
        "content"
      ]
    },
    {
      "login": "bryanlimy",
      "name": "Bryan M. Li",
      "avatar_url": "https://avatars.githubusercontent.com/u/9648242?v=4",
      "profile": "https://bryanli.io",
      "contributions": [
        "code"
      ]
    },
    {
      "login": "mastoffel",
      "name": "martin",
      "avatar_url": "https://avatars.githubusercontent.com/u/7348440?v=4",
      "profile": "https://github.com/mastoffel",
      "contributions": [
        "code",
        "ideas",
        "doc",
        "maintenance",
        "research",
        "review"
      ]
    },
    {
      "login": "edaub",
      "name": "Eric Daub",
      "avatar_url": "https://avatars.githubusercontent.com/u/45598892?v=4",
      "profile": "https://github.com/edaub",
      "contributions": [
        "ideas",
        "projectManagement",
        "review",
        "code"
      ]
    },
    {
      "login": "snie007",
      "name": "steven niederer",
      "avatar_url": "https://avatars.githubusercontent.com/u/20723650?v=4",
      "profile": "https://github.com/snie007",
      "contributions": [
        "ideas",
        "content",
        "projectManagement"
      ]
    },
    {
      "login": "MaxBalmus",
      "name": "Maximilian Balmus",
      "avatar_url": "https://avatars.githubusercontent.com/u/34339336?v=4",
      "profile": "https://github.com/MaxBalmus",
      "contributions": [
        "code",
        "bug"
      ]
    },
    {
      "login": "aranas",
      "name": "Sophie Arana",
      "avatar_url": "https://avatars.githubusercontent.com/u/6906140?v=4",
      "profile": "https://github.com/aranas",
      "contributions": [
        "content",
        "doc",
        "projectManagement"
      ]
    },
    {
<<<<<<< HEAD
      "login": "marjanfamili",
      "name": "Marjan Famili",
      "avatar_url": "https://avatars.githubusercontent.com/u/44607686?v=4",
      "profile": "https://github.com/marjanfamili",
      "contributions": [
        "code",
        "ideas",
        "doc"
=======
      "login": "radka-j",
      "name": "Radka Jersakova",
      "avatar_url": "https://avatars.githubusercontent.com/u/29207091?v=4",
      "profile": "https://github.com/radka-j",
      "contributions": [
        "code",
        "projectManagement",
        "maintenance",
        "ideas"
>>>>>>> 174255e5
      ]
    }
  ]
}<|MERGE_RESOLUTION|>--- conflicted
+++ resolved
@@ -87,7 +87,6 @@
       ]
     },
     {
-<<<<<<< HEAD
       "login": "marjanfamili",
       "name": "Marjan Famili",
       "avatar_url": "https://avatars.githubusercontent.com/u/44607686?v=4",
@@ -96,7 +95,9 @@
         "code",
         "ideas",
         "doc"
-=======
+        ]
+    },
+    {
       "login": "radka-j",
       "name": "Radka Jersakova",
       "avatar_url": "https://avatars.githubusercontent.com/u/29207091?v=4",
@@ -106,7 +107,6 @@
         "projectManagement",
         "maintenance",
         "ideas"
->>>>>>> 174255e5
       ]
     }
   ]
