[tool.poetry]
name = "autoemulate"
version = "0.2.1dev1"
description = "A python package for semi-automated emulation"
license = "MIT"
authors = [
    "Martin Stoffel <mstoffel@turing.ac.uk>",
    "Kalle Westerling <kwesterling@turing.ac.uk>",
    "Bryan Li <bli@turing.ac.uk>",
    "Max Balmus <mbalmus@turing.ac.uk>",
    "Sophie Arana <sarana@turing.ac.uk>",
    "Eric Daub <edaub@turing.ac.uk>",
    "Steve Niederer <sniederer@turing.ac.uk>",
]
readme = "README.md"
include = ["misc/AE_logo_final.png"]

[tool.poetry.dependencies]
python = ">=3.10,<3.13"
mogp-emulator = "^0.7.2"
matplotlib = "^3.7.2"
scikit-learn = ">=1.3.0,<1.6.0"
pandas = "^2.1"
torch = "^2.1.0"
skorch = "^0.15.0"
scipy = "^1.11.3"
numpy = "^1.24"
joblib = "^1.3.2"
tqdm = "^4.66.2"
iprogress = "^0.4"
lightgbm = "^4.3.0"
ipywidgets = "^8.1.2"
gpytorch = "^1.12"
salib = "^1.5.1"


[tool.poetry.group.dev.dependencies]
ipykernel = "^6.25.0"
pytest = "^7.4.0"
sphinx = "^7.2.6"
myst-parser = "^2.0.0"
furo = "^2023.9.10"
sphinx-copybutton = "^0.5.2"
sphinx-autodoc-typehints = "^1.24.0"
black = "^23.10.1"
pre-commit = "^3.5.0"
jupyter-book = "^1.0.0"
pytest-cov = "^4.1.0"
coverage = "^7.6.4"
plotnine = "^0.13.6"
pyright = "^1.1.398"


[tool.poetry.extras]
docs = ["furo", "sphinx-copybutton", "sphinx-autodoc-typehints"]

[build-system]
requires = ["poetry-core"]
build-backend = "poetry.core.masonry.api"

[tool.coverage.run]
relative_files = true
<<<<<<< HEAD
source = [".", "/tmp"]

[tool.pyright]
venvPath = "."
venv = ".venv"
=======
source = [".", "/tmp"]
>>>>>>> dc2ce3b8
<|MERGE_RESOLUTION|>--- conflicted
+++ resolved
@@ -60,12 +60,4 @@
 
 [tool.coverage.run]
 relative_files = true
-<<<<<<< HEAD
-source = [".", "/tmp"]
-
-[tool.pyright]
-venvPath = "."
-venv = ".venv"
-=======
-source = [".", "/tmp"]
->>>>>>> dc2ce3b8
+source = [".", "/tmp"]