notebooks/
__pycache__/
.pytest_cache/
dist/

# Ignore Sphinx build artifacts
docs/build/
docs/_build/
docs/generated/
.sphinx-build-environment

# Auto-generated documentation
_autosummary/
_autodoc/

# System-specific files
Thumbs.db
.DS_Store

# coverage
.coverage

# PyCharm settings
.idea/

# macOS custom attributes file
*.DS_Store

# VScode settings
.vscode/

# Quarto
README.html
README_files/

<<<<<<< HEAD
# Examples/exploring refactor
docs/examples
autoemulate/refactor
=======
# Ignore pyrightconfig.json to enable custom venv to be set
pyrightconfig.json
>>>>>>> 3aa292a6
<|MERGE_RESOLUTION|>--- conflicted
+++ resolved
@@ -33,11 +33,5 @@
 README.html
 README_files/
 
-<<<<<<< HEAD
-# Examples/exploring refactor
-docs/examples
-autoemulate/refactor
-=======
 # Ignore pyrightconfig.json to enable custom venv to be set
-pyrightconfig.json
->>>>>>> 3aa292a6
+pyrightconfig.json