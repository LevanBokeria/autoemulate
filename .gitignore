notebooks/
__pycache__/
.pytest_cache/
dist/

# Ignore Sphinx build artifacts
docs/build/
docs/_build/
docs/generated/
.sphinx-build-environment


# Auto-generated documentation
_autosummary/
_autodoc/

# System-specific files
Thumbs.db
.DS_Store

# coverage
.coverage

# PyCharm settings
.idea/

# macOS custom attributes file
*.DS_Store

# VScode settings
.vscode/

# Quarto
README.html
README_files/
<<<<<<< HEAD
requirements.txt
=======

# Ignore pyrightconfig.json to enable custom venv to be set
pyrightconfig.json
>>>>>>> 687ee68e
<|MERGE_RESOLUTION|>--- conflicted
+++ resolved
@@ -33,10 +33,8 @@
 # Quarto
 README.html
 README_files/
-<<<<<<< HEAD
 requirements.txt
-=======
+
 
 # Ignore pyrightconfig.json to enable custom venv to be set
-pyrightconfig.json
->>>>>>> 687ee68e
+pyrightconfig.json