--- conflicted
+++ resolved
@@ -517,11 +517,7 @@
     "em = AutoEmulate()\n",
     "em.setup(X, y, scale=True, scaler=mmscaler, cross_validator=kfold)\n",
     "best_model = em.compare()\n",
-<<<<<<< HEAD
-    "best_model\n"
-=======
     "best_model"
->>>>>>> c753c021
    ]
   },
   {
