--- conflicted
+++ resolved
@@ -1,518 +1,504 @@
 {
- "cells": [
-  {
-   "cell_type": "markdown",
-   "metadata": {},
-   "source": [
-    "# Integrating a user-provided simulator in an end-to-end AutoEmulate workflow \n",
-    "\n",
-    "## Overview\n",
-    "\n",
-    "<b>In this workflow we demonstrate the integration of a Cardiovascular simulator, Naghavi Model from ModularCirc in the end-to-end AutoEmulate workflow.</b> \n",
-    "\n",
-    "Naghavi model is a 0D (zero-dimensional) computational model of the cardiovascular system, which is used to simulate blood flow and pressure dynamics in the heart and blood vessels.\n",
-    "\n",
-    "This demo includes:\n",
-    "- Setting up parameter ranges \n",
-    "- Creating samples\n",
-    "- Running the simulator to generate training data for the emulator \n",
-    "- Using AutoEmulate to find the best pre-processing technique and model tailored to the simulation data \n",
-    "- Applying history matching to refine the model and enhance parameter ranges \n",
-    "- Sensitivity Analysis \n",
-    "\n",
-    "\n",
-    "<img src=\"https://raw.githubusercontent.com/alan-turing-institute/autoemulate/refs/heads/main/misc/workflow.png\" alt=\"Work Flow\" style=\"width:100%;\"/>\n"
-   ]
-  },
-  {
-   "cell_type": "markdown",
-   "metadata": {},
-   "source": [
-    "## Additional dependency requirements\n",
-    "\n",
-    "<b>In this demonstration we are using the Naghavi Model Simulator from ModularCirc library. Therefore, the user needs to install the ModularCirc library in their existing AutoEmulate virtual environemnt as an additional dependency.</b> "
-   ]
-  },
-  {
-   "cell_type": "code",
-   "execution_count": null,
-   "metadata": {
-    "tags": [
-     "remove_output"
-    ]
-   },
-   "outputs": [],
-   "source": [
-    "! pip install git+https://github.com/alan-turing-institute/ModularCirc.git@dev"
-   ]
-  },
-  {
-   "cell_type": "markdown",
-   "metadata": {},
-   "source": [
-    "## Workflow"
-   ]
-  },
-  {
-   "cell_type": "markdown",
-   "metadata": {},
-   "source": [
-    "#### 1 - Create a dictionary called `parameters_range` which contains the name of the simulator input parameters and their range."
-   ]
-  },
-  {
-   "cell_type": "code",
-   "execution_count": null,
-   "metadata": {},
-   "outputs": [],
-   "source": [
-    "from autoemulate.simulations.naghavi_cardiac_ModularCirc import extract_parameter_ranges\n",
-    "# Usage example:\n",
-    "parameters_range = extract_parameter_ranges('../data/naghavi_model_parameters.json')\n",
-    "parameters_range"
-   ]
-  },
-  {
-   "cell_type": "markdown",
-   "metadata": {},
-   "source": [
-    "#### 2 - Wrap your Simulator in the AutoEmulate Simulator Base Class.\n",
-    "\n",
-    "Autoemulate has a Simulator class that all simulators should inherit from. This class has one abstract method that the user must implement called `_forward`. This method is responsible for accepting some input parameters and outputting the results from a single simulation results. Both the input and output of this method should be an 2D array/Tensor where the dimensions are `(n_samples, n_features)`. \n"
-   ]
-  },
-  {
-   "cell_type": "code",
-   "execution_count": null,
-   "metadata": {},
-   "outputs": [],
-   "source": [
-    "# Import the Naghavi Simulator class. Note that this is currently imported from the experimental module\n",
-    "from autoemulate.experimental.simulations.naghavi_cardiac_modular_circ import NaghaviSimulator\n",
-    "\n",
-    "# Initialize simulator with specific outputs\n",
-    "simulator = NaghaviSimulator(\n",
-    "    parameters_range=parameters_range,\n",
-    "    output_variables=['lv.P_i', 'lv.P_o'],  # Only the ones you're interested in\n",
-    "    n_cycles=300,\n",
-    "    dt=0.001,\n",
-    ")"
-   ]
-  },
-  {
-   "cell_type": "markdown",
-   "metadata": {},
-   "source": [
-    "#### 3. Generate input samples from given parameter ranges.\n",
-    "\n",
-    "The Simulator class has a built-in method for generating input samples from the given parameter ranges using Latin Hypercube Sampling.  "
-   ]
-  },
-  {
-   "cell_type": "code",
-   "execution_count": null,
-   "metadata": {},
-   "outputs": [],
-   "source": [
-    "input_samples = simulator.sample_inputs(\n",
-    "    n = 100\n",
-    ")\n",
-    "input_samples.shape"
-   ]
-  },
-  {
-   "cell_type": "markdown",
-   "metadata": {},
-   "source": [
-    "We can see the shape of the input samples is `(n_samples, n_parameters)`. \n",
-    "\n",
-    "There is a useful function called `get_parameter_idx` that will return the parameter index for a specific parameter name. For example, the code below shows how to extract from the input samples the value of the parameter `la.E_pas` \n"
-   ]
-  },
-  {
-   "cell_type": "code",
-   "execution_count": null,
-   "metadata": {},
-   "outputs": [],
-   "source": [
-    "param_idx = simulator.get_parameter_idx('la.E_pas')\n",
-    "input_samples[:, param_idx]"
-   ]
-  },
-  {
-   "cell_type": "markdown",
-   "metadata": {},
-   "source": [
-    "#### 4 - The simulator class can now be run either by a single time using the `forward` method or by using `run_batch_simulations` to obtain data for training AutoEmulate. "
-   ]
-  },
-  {
-   "cell_type": "code",
-   "execution_count": null,
-   "metadata": {},
-   "outputs": [],
-   "source": [
-    "# Run a single simulation - NOTE the input sample must be a 2D array.\n",
-    "single_output = simulator.forward(input_samples[0:1, :])\n",
-    "print(f\"Single forward simulation output shape: {single_output.shape}\")\n",
-    "\n",
-    "batch_output = simulator.forward_batch(input_samples)\n",
-    "print(f\"Batch forward simulation output shape: {batch_output.shape}\")"
-   ]
-  },
-  {
-   "cell_type": "markdown",
-   "metadata": {},
-   "source": [
-    "Note that the output names of the simulator have been updated: "
-   ]
-  },
-  {
-   "cell_type": "code",
-   "execution_count": null,
-   "metadata": {},
-   "outputs": [],
-   "source": [
-    "simulator.output_names"
-   ]
-  },
-  {
-   "cell_type": "markdown",
-   "metadata": {},
-   "source": [
-    "<b> Note that the first 4 steps can be replaced by having stored the output of your simulation in a file and then reading them in to a dataframe. However the purpose of this article is to demonstrate the use of a User-provided simulator in an end-to-end workflow.</b>"
-   ]
-  },
-  {
-   "cell_type": "markdown",
-   "metadata": {},
-   "source": [
-    "#### 5 - Setup AutoEmulate.\n",
-    "- User should choose from the available target `pre-processing` methods the methods they would like to investigate.\n",
-    "- User should choose from the available `models` the `models` they would like to investigate.\n",
-    "- Setup AutoEmulate "
-   ]
-  },
-  {
-   "cell_type": "code",
-   "execution_count": null,
-   "metadata": {},
-   "outputs": [],
-   "source": [
-    "import numpy as np\n",
-    "from autoemulate.compare import AutoEmulate\n",
-    "from autoemulate.plotting import _predict_with_optional_std\n",
-    "\n",
-    "\n",
-    "preprocessing_methods = [{\"name\" : \"PCA\", \"params\" : {\"reduced_dim\": 2}}]\n",
-    "em = AutoEmulate()\n",
-    "em.setup(input_samples, batch_output, models=[\"gp\"], scale_output = True, reduce_dim_output=True, preprocessing_methods=preprocessing_methods)\n"
-   ]
-  },
-  {
-   "cell_type": "markdown",
-   "metadata": {},
-   "source": [
-    "#### 6 - Run compare to train AutoEmulate and extract the best model."
-   ]
-  },
-  {
-   "cell_type": "code",
-   "execution_count": null,
-   "metadata": {},
-   "outputs": [],
-   "source": [
-    "best_model = em.compare()"
-   ]
-  },
-  {
-   "cell_type": "markdown",
-   "metadata": {},
-   "source": [
-    "#### 7 - Examine the summary of cross-validation."
-   ]
-  },
-  {
-   "cell_type": "code",
-   "execution_count": null,
-   "metadata": {},
-   "outputs": [],
-   "source": [
-    "em.summarise_cv()"
-   ]
-  },
-  {
-   "cell_type": "code",
-   "execution_count": null,
-   "metadata": {},
-   "outputs": [],
-   "source": [
-    "best_model"
-   ]
-  },
-  {
-   "cell_type": "markdown",
-   "metadata": {},
-   "source": [
-    "#### 8 - Extract the desired model, run evaluation and refit using the whole dataset.\n",
-    "- You can use the `best_model` selected by AutoEmulate \n",
-    "- or you can extract the model and pre-processing technique displayed in `em.summarise_cv()`"
-   ]
-  },
-  {
-   "cell_type": "code",
-   "execution_count": null,
-   "metadata": {},
-   "outputs": [],
-   "source": [
-    "gp = em.get_model('GaussianProcess')\n",
-    "em.evaluate(gp)\n",
-    "# for best model change the line above to:\n",
-    "# em.evaluate(best_model)\n"
-   ]
-  },
-  {
-   "cell_type": "code",
-   "execution_count": null,
-   "metadata": {},
-   "outputs": [],
-   "source": [
-    "gp_final = em.refit(gp)\n",
-    "gp_final"
-   ]
-  },
-  {
-   "cell_type": "code",
-   "execution_count": null,
-   "metadata": {},
-   "outputs": [],
-   "source": [
-    "em.plot_eval(gp_final)"
-   ]
-  },
-  {
-   "cell_type": "markdown",
-   "metadata": {},
-   "source": [
-    "## Sections Below are in Progress!\n"
-   ]
-  },
-  {
-   "cell_type": "markdown",
-   "metadata": {},
-   "source": [
-    "#### 9 - History Matching\n",
-    " \n",
-    "Once you have the final model, running history matching can improve your model. The Implausibility metric is calculated using the following relation for each set of parameter:\n",
-    "\n",
-    "$I_i(\\overline{x_0}) = \\frac{|z_i - \\mathbb{E}(f_i(\\overline{x_0}))|}{\\sqrt{\\text{Var}[z_i - \\mathbb{E}(f_i(\\overline{x_0}))]}}$\n",
-    "Where if implosibility ($I_i$) exceeds a threshhold value, the points will be rulled out. \n",
-    "The outcome of history matching are the NORY (Not Ruled Out Yet) and RO (Ruled Out) points.\n",
-    "\n",
-    "- create a dictionary of your observations, this should match the output names of your simulator \n",
-    "- create the history matching object \n",
-    "- run history matching \n"
-   ]
-  },
-  {
-   "cell_type": "code",
-   "execution_count": null,
-   "metadata": {},
-   "outputs": [],
-   "source": [
-    "from autoemulate.history_matching import HistoryMatcher"
-   ]
-  },
-  {
-   "cell_type": "code",
-   "execution_count": null,
-   "metadata": {},
-   "outputs": [],
-   "source": [
-<<<<<<< HEAD
-=======
-    "from autoemulate.history_matching import HistoryMatching\n",
->>>>>>> ae394429
-    "\n",
-    "# Define observed data with means and variances\n",
-    "observations = {\n",
-    "    'lv.P_i_min': (5.0, 0.1),   # Minimum of minimum LV pressure\n",
-    "    'lv.P_i_max': (20.0, 0.1),   # Maximum of minimum LV pressure\n",
-    "    'lv.P_i_mean': (10.0, 0.1),  # Mean of minimum LV pressure\n",
-    "    'lv.P_i_range': (15.0, 0.5), # Range of minimum LV pressure\n",
-    "    'lv.P_o_min': (1.0, 0.1),  # Minimum of maximum LV pressure\n",
-    "    'lv.P_o_max': (13.0, 0.1),  # Maximum of maximum LV pressure\n",
-    "    'lv.P_o_mean': (12.0, 0.1), # Mean of maximum LV pressure\n",
-    "    'lv.P_o_range': (20.0, 0.5)  # Range of maximum LV pressure\n",
-    "}\n",
-    "\n",
-    "# Create history matcher\n",
-    "hm = HistoryMatching(\n",
-    "    simulator=simulator,\n",
-    "    observations=observations,\n",
-    "    threshold=3.0\n",
-    ")\n",
-    "\n",
-    "# Run history matching\n",
-    "all_samples, all_impl_scores, emulator = hm.run(\n",
-    "    n_waves=20,\n",
-    "    n_samples_per_wave=20,\n",
-    "    emulator_predict=True,\n",
-    "    initial_emulator=gp_final,\n",
-    ")"
-   ]
-  },
-  {
-   "cell_type": "code",
-   "execution_count": null,
-   "metadata": {},
-   "outputs": [],
-   "source": [
-    "em.plot_eval(emulator)"
-   ]
-  },
-  {
-   "cell_type": "markdown",
-   "metadata": {},
-   "source": [
-    "#### 10 - use the interactive dashboard to inspect the results of history matching "
-   ]
-  },
-  {
-   "cell_type": "code",
-   "execution_count": null,
-   "metadata": {},
-   "outputs": [],
-   "source": [
-    "from autoemulate.history_matching_dashboard import HistoryMatchingDashboard\n",
-    "dashboard = HistoryMatchingDashboard(\n",
-    "    samples=all_samples,\n",
-    "    impl_scores=all_impl_scores,\n",
-    "    param_names=simulator.param_names,\n",
-    "    output_names=simulator.output_names,\n",
-    "    )\n",
-    "dashboard.display()"
-   ]
-  },
-  {
-   "cell_type": "markdown",
-   "metadata": {},
-   "source": [
-    "\n",
-    "\n",
-    "<img src=\"https://raw.githubusercontent.com/alan-turing-institute/autoemulate/refs/heads/main/misc/vis_dashboard_pic_sample.png\" alt=\"Work Flow\" style=\"width:100%;\"/>"
-   ]
-  },
-  {
-   "cell_type": "markdown",
-   "metadata": {},
-   "source": [
-    "#### 11 - Sensitivity Analysis \n",
-    "Use AutoEmulate to perform sensitivity analysis. "
-   ]
-  },
-  {
-   "cell_type": "code",
-   "execution_count": null,
-   "metadata": {},
-   "outputs": [],
-   "source": [
-    "# Extract parameter names and bounds from the dictionary\n",
-    "parameter_names = list(parameters_range.keys())\n",
-    "parameter_bounds = list(parameters_range.values())\n",
-    "\n",
-    "# Define the problem dictionary for Sobol sensitivity analysis\n",
-    "problem = {\n",
-    "    'num_vars': len(parameter_names),\n",
-    "    'names': parameter_names,\n",
-    "    'bounds': parameter_bounds\n",
-    "}\n"
-   ]
-  },
-  {
-   "cell_type": "code",
-   "execution_count": null,
-   "metadata": {},
-   "outputs": [],
-   "source": [
-    "si = em.sensitivity_analysis(problem=problem)\n",
-    "si"
-   ]
-  },
-  {
-   "cell_type": "markdown",
-   "metadata": {},
-   "source": [
-    "### Footnote: Testing the dashboard\n",
-    "\n",
-    "Sometimes it is hard to know, if the results we are seeing is because the code is not working, or our simulation results are more interesting than we expected. Here is a little test dataset which tests the dashboard, so that you can see how the plots are supposed to look liek and what they shouldf show"
-   ]
-  },
-  {
-   "cell_type": "code",
-   "execution_count": null,
-   "metadata": {},
-   "outputs": [],
-   "source": [
-    "# Create a test sample with KNOWN NROY regions\n",
-<<<<<<< HEAD
-    "test_samples = [{\"p1\": x, \"p2\": y} for x in np.linspace(0,1,100)\n",
-    "                               for y in np.linspace(0,1,100)]\n",
-    "test_scores = np.array([[abs(x-0.5)+abs(y-0.5)] for (x,y) in\n",
-    "                       [(s[\"p1\"], s[\"p2\"]) for s in test_samples]])\n",
-=======
-    "test_samples = np.array([[x, y] for x in np.linspace(0,1,100) \n",
-    "                               for y in np.linspace(0,1,100)])\n",
-    "test_scores = (abs(test_samples[:, 0]-0.5)+abs(test_samples[:, 1]-0.5)).reshape(-1, 1)\n",
->>>>>>> ae394429
-    "\n",
-    "# Should show a clear diagonal pattern\n",
-    "test_dash = HistoryMatchingDashboard(\n",
-    "    samples=test_samples,\n",
-    "    impl_scores=test_scores,\n",
-    "    param_names=[\"p1\", \"p2\"],\n",
-    "    output_names=[\"out1\"],\n",
-    "    threshold=0.7  # ~50% of points should be NROY\n",
-    ")\n",
-    "test_dash.display()"
-   ]
-  },
-  {
-   "cell_type": "code",
-   "execution_count": null,
-   "metadata": {},
-   "outputs": [],
-   "source": []
-  }
- ],
- "metadata": {
-  "jupyter": {
-   "tags": [
-    "skip-execution"
-   ]
-  },
-  "kernelspec": {
-   "display_name": "autoemulate",
-   "language": "python",
-   "name": "python3"
-  },
-  "language_info": {
-   "codemirror_mode": {
-    "name": "ipython",
-    "version": 3
-   },
-   "file_extension": ".py",
-   "mimetype": "text/x-python",
-   "name": "python",
-   "nbconvert_exporter": "python",
-   "pygments_lexer": "ipython3",
-<<<<<<< HEAD
-   "version": "3.12.8"
-=======
-   "version": "3.12.4"
->>>>>>> ae394429
-  }
- },
- "nbformat": 4,
- "nbformat_minor": 2
+    "cells": [
+        {
+            "cell_type": "markdown",
+            "metadata": {},
+            "source": [
+                "# Integrating a user-provided simulator in an end-to-end AutoEmulate workflow \n",
+                "\n",
+                "## Overview\n",
+                "\n",
+                "<b>In this workflow we demonstrate the integration of a Cardiovascular simulator, Naghavi Model from ModularCirc in the end-to-end AutoEmulate workflow.</b> \n",
+                "\n",
+                "Naghavi model is a 0D (zero-dimensional) computational model of the cardiovascular system, which is used to simulate blood flow and pressure dynamics in the heart and blood vessels.\n",
+                "\n",
+                "This demo includes:\n",
+                "- Setting up parameter ranges \n",
+                "- Creating samples\n",
+                "- Running the simulator to generate training data for the emulator \n",
+                "- Using AutoEmulate to find the best pre-processing technique and model tailored to the simulation data \n",
+                "- Applying history matching to refine the model and enhance parameter ranges \n",
+                "- Sensitivity Analysis \n",
+                "\n",
+                "\n",
+                "<img src=\"https://raw.githubusercontent.com/alan-turing-institute/autoemulate/refs/heads/main/misc/workflow.png\" alt=\"Work Flow\" style=\"width:100%;\"/>\n"
+            ]
+        },
+        {
+            "cell_type": "markdown",
+            "metadata": {},
+            "source": [
+                "## Additional dependency requirements\n",
+                "\n",
+                "<b>In this demonstration we are using the Naghavi Model Simulator from ModularCirc library. Therefore, the user needs to install the ModularCirc library in their existing AutoEmulate virtual environemnt as an additional dependency.</b> "
+            ]
+        },
+        {
+            "cell_type": "code",
+            "execution_count": null,
+            "metadata": {
+                "tags": [
+                    "remove_output"
+                ]
+            },
+            "outputs": [],
+            "source": [
+                "! pip install git+https://github.com/alan-turing-institute/ModularCirc.git@dev"
+            ]
+        },
+        {
+            "cell_type": "markdown",
+            "metadata": {},
+            "source": [
+                "## Workflow"
+            ]
+        },
+        {
+            "cell_type": "markdown",
+            "metadata": {},
+            "source": [
+                "#### 1 - Create a dictionary called `parameters_range` which contains the name of the simulator input parameters and their range."
+            ]
+        },
+        {
+            "cell_type": "code",
+            "execution_count": null,
+            "metadata": {},
+            "outputs": [],
+            "source": [
+                "from autoemulate.simulations.naghavi_cardiac_ModularCirc import extract_parameter_ranges\n",
+                "# Usage example:\n",
+                "parameters_range = extract_parameter_ranges('../data/naghavi_model_parameters.json')\n",
+                "parameters_range"
+            ]
+        },
+        {
+            "cell_type": "markdown",
+            "metadata": {},
+            "source": [
+                "#### 2 - Wrap your Simulator in the AutoEmulate Simulator Base Class.\n",
+                "\n",
+                "Autoemulate has a Simulator class that all simulators should inherit from. This class has one abstract method that the user must implement called `_forward`. This method is responsible for accepting some input parameters and outputting the results from a single simulation results. Both the input and output of this method should be an 2D array/Tensor where the dimensions are `(n_samples, n_features)`. \n"
+            ]
+        },
+        {
+            "cell_type": "code",
+            "execution_count": null,
+            "metadata": {},
+            "outputs": [],
+            "source": [
+                "# Import the Naghavi Simulator class. Note that this is currently imported from the experimental module\n",
+                "from autoemulate.experimental.simulations.naghavi_cardiac_modular_circ import NaghaviSimulator\n",
+                "\n",
+                "# Initialize simulator with specific outputs\n",
+                "simulator = NaghaviSimulator(\n",
+                "    parameters_range=parameters_range,\n",
+                "    output_variables=['lv.P_i', 'lv.P_o'],  # Only the ones you're interested in\n",
+                "    n_cycles=300,\n",
+                "    dt=0.001,\n",
+                ")"
+            ]
+        },
+        {
+            "cell_type": "markdown",
+            "metadata": {},
+            "source": [
+                "#### 3. Generate input samples from given parameter ranges.\n",
+                "\n",
+                "The Simulator class has a built-in method for generating input samples from the given parameter ranges using Latin Hypercube Sampling.  "
+            ]
+        },
+        {
+            "cell_type": "code",
+            "execution_count": null,
+            "metadata": {},
+            "outputs": [],
+            "source": [
+                "input_samples = simulator.sample_inputs(\n",
+                "    n = 100\n",
+                ")\n",
+                "input_samples.shape"
+            ]
+        },
+        {
+            "cell_type": "markdown",
+            "metadata": {},
+            "source": [
+                "We can see the shape of the input samples is `(n_samples, n_parameters)`. \n",
+                "\n",
+                "There is a useful function called `get_parameter_idx` that will return the parameter index for a specific parameter name. For example, the code below shows how to extract from the input samples the value of the parameter `la.E_pas` \n"
+            ]
+        },
+        {
+            "cell_type": "code",
+            "execution_count": null,
+            "metadata": {},
+            "outputs": [],
+            "source": [
+                "param_idx = simulator.get_parameter_idx('la.E_pas')\n",
+                "input_samples[:, param_idx]"
+            ]
+        },
+        {
+            "cell_type": "markdown",
+            "metadata": {},
+            "source": [
+                "#### 4 - The simulator class can now be run either by a single time using the `forward` method or by using `run_batch_simulations` to obtain data for training AutoEmulate. "
+            ]
+        },
+        {
+            "cell_type": "code",
+            "execution_count": null,
+            "metadata": {},
+            "outputs": [],
+            "source": [
+                "# Run a single simulation - NOTE the input sample must be a 2D array.\n",
+                "single_output = simulator.forward(input_samples[0:1, :])\n",
+                "print(f\"Single forward simulation output shape: {single_output.shape}\")\n",
+                "\n",
+                "batch_output = simulator.forward_batch(input_samples)\n",
+                "print(f\"Batch forward simulation output shape: {batch_output.shape}\")"
+            ]
+        },
+        {
+            "cell_type": "markdown",
+            "metadata": {},
+            "source": [
+                "Note that the output names of the simulator have been updated: "
+            ]
+        },
+        {
+            "cell_type": "code",
+            "execution_count": null,
+            "metadata": {},
+            "outputs": [],
+            "source": [
+                "simulator.output_names"
+            ]
+        },
+        {
+            "cell_type": "markdown",
+            "metadata": {},
+            "source": [
+                "<b> Note that the first 4 steps can be replaced by having stored the output of your simulation in a file and then reading them in to a dataframe. However the purpose of this article is to demonstrate the use of a User-provided simulator in an end-to-end workflow.</b>"
+            ]
+        },
+        {
+            "cell_type": "markdown",
+            "metadata": {},
+            "source": [
+                "#### 5 - Setup AutoEmulate.\n",
+                "- User should choose from the available target `pre-processing` methods the methods they would like to investigate.\n",
+                "- User should choose from the available `models` the `models` they would like to investigate.\n",
+                "- Setup AutoEmulate "
+            ]
+        },
+        {
+            "cell_type": "code",
+            "execution_count": null,
+            "metadata": {},
+            "outputs": [],
+            "source": [
+                "import numpy as np\n",
+                "from autoemulate.compare import AutoEmulate\n",
+                "from autoemulate.plotting import _predict_with_optional_std\n",
+                "\n",
+                "\n",
+                "preprocessing_methods = [{\"name\" : \"PCA\", \"params\" : {\"reduced_dim\": 2}}]\n",
+                "em = AutoEmulate()\n",
+                "em.setup(input_samples, batch_output, models=[\"gp\"], scale_output = True, reduce_dim_output=True, preprocessing_methods=preprocessing_methods)\n"
+            ]
+        },
+        {
+            "cell_type": "markdown",
+            "metadata": {},
+            "source": [
+                "#### 6 - Run compare to train AutoEmulate and extract the best model."
+            ]
+        },
+        {
+            "cell_type": "code",
+            "execution_count": null,
+            "metadata": {},
+            "outputs": [],
+            "source": [
+                "best_model = em.compare()"
+            ]
+        },
+        {
+            "cell_type": "markdown",
+            "metadata": {},
+            "source": [
+                "#### 7 - Examine the summary of cross-validation."
+            ]
+        },
+        {
+            "cell_type": "code",
+            "execution_count": null,
+            "metadata": {},
+            "outputs": [],
+            "source": [
+                "em.summarise_cv()"
+            ]
+        },
+        {
+            "cell_type": "code",
+            "execution_count": null,
+            "metadata": {},
+            "outputs": [],
+            "source": [
+                "best_model"
+            ]
+        },
+        {
+            "cell_type": "markdown",
+            "metadata": {},
+            "source": [
+                "#### 8 - Extract the desired model, run evaluation and refit using the whole dataset.\n",
+                "- You can use the `best_model` selected by AutoEmulate \n",
+                "- or you can extract the model and pre-processing technique displayed in `em.summarise_cv()`"
+            ]
+        },
+        {
+            "cell_type": "code",
+            "execution_count": null,
+            "metadata": {},
+            "outputs": [],
+            "source": [
+                "gp = em.get_model('GaussianProcess')\n",
+                "em.evaluate(gp)\n",
+                "# for best model change the line above to:\n",
+                "# em.evaluate(best_model)\n"
+            ]
+        },
+        {
+            "cell_type": "code",
+            "execution_count": null,
+            "metadata": {},
+            "outputs": [],
+            "source": [
+                "gp_final = em.refit(gp)\n",
+                "gp_final"
+            ]
+        },
+        {
+            "cell_type": "code",
+            "execution_count": null,
+            "metadata": {},
+            "outputs": [],
+            "source": [
+                "em.plot_eval(gp_final)"
+            ]
+        },
+        {
+            "cell_type": "markdown",
+            "metadata": {},
+            "source": [
+                "## Sections Below are in Progress!\n"
+            ]
+        },
+        {
+            "cell_type": "markdown",
+            "metadata": {},
+            "source": [
+                "#### 9 - History Matching\n",
+                " \n",
+                "Once you have the final model, running history matching can improve your model. The Implausibility metric is calculated using the following relation for each set of parameter:\n",
+                "\n",
+                "$I_i(\\overline{x_0}) = \\frac{|z_i - \\mathbb{E}(f_i(\\overline{x_0}))|}{\\sqrt{\\text{Var}[z_i - \\mathbb{E}(f_i(\\overline{x_0}))]}}$\n",
+                "Where if implosibility ($I_i$) exceeds a threshhold value, the points will be rulled out. \n",
+                "The outcome of history matching are the NORY (Not Ruled Out Yet) and RO (Ruled Out) points.\n",
+                "\n",
+                "- create a dictionary of your observations, this should match the output names of your simulator \n",
+                "- create the history matching object \n",
+                "- run history matching \n"
+            ]
+        },
+        {
+            "cell_type": "code",
+            "execution_count": null,
+            "metadata": {},
+            "outputs": [],
+            "source": [
+                "from autoemulate.history_matching import HistoryMatcher"
+            ]
+        },
+        {
+            "cell_type": "code",
+            "execution_count": null,
+            "metadata": {},
+            "outputs": [],
+            "source": [
+                "from autoemulate.history_matching import HistoryMatching\n",
+                "\n",
+                "# Define observed data with means and variances\n",
+                "observations = {\n",
+                "    'lv.P_i_min': (5.0, 0.1),   # Minimum of minimum LV pressure\n",
+                "    'lv.P_i_max': (20.0, 0.1),   # Maximum of minimum LV pressure\n",
+                "    'lv.P_i_mean': (10.0, 0.1),  # Mean of minimum LV pressure\n",
+                "    'lv.P_i_range': (15.0, 0.5), # Range of minimum LV pressure\n",
+                "    'lv.P_o_min': (1.0, 0.1),  # Minimum of maximum LV pressure\n",
+                "    'lv.P_o_max': (13.0, 0.1),  # Maximum of maximum LV pressure\n",
+                "    'lv.P_o_mean': (12.0, 0.1), # Mean of maximum LV pressure\n",
+                "    'lv.P_o_range': (20.0, 0.5)  # Range of maximum LV pressure\n",
+                "}\n",
+                "\n",
+                "# Create history matcher\n",
+                "hm = HistoryMatching(\n",
+                "    simulator=simulator,\n",
+                "    observations=observations,\n",
+                "    threshold=3.0\n",
+                ")\n",
+                "\n",
+                "# Run history matching\n",
+                "all_samples, all_impl_scores, emulator = hm.run(\n",
+                "    n_waves=20,\n",
+                "    n_samples_per_wave=20,\n",
+                "    emulator_predict=True,\n",
+                "    initial_emulator=gp_final,\n",
+                ")"
+            ]
+        },
+        {
+            "cell_type": "code",
+            "execution_count": null,
+            "metadata": {},
+            "outputs": [],
+            "source": [
+                "em.plot_eval(emulator)"
+            ]
+        },
+        {
+            "cell_type": "markdown",
+            "metadata": {},
+            "source": [
+                "#### 10 - use the interactive dashboard to inspect the results of history matching "
+            ]
+        },
+        {
+            "cell_type": "code",
+            "execution_count": null,
+            "metadata": {},
+            "outputs": [],
+            "source": [
+                "from autoemulate.history_matching_dashboard import HistoryMatchingDashboard\n",
+                "dashboard = HistoryMatchingDashboard(\n",
+                "    samples=all_samples,\n",
+                "    impl_scores=all_impl_scores,\n",
+                "    param_names=simulator.param_names,\n",
+                "    output_names=simulator.output_names,\n",
+                "    )\n",
+                "dashboard.display()"
+            ]
+        },
+        {
+            "cell_type": "markdown",
+            "metadata": {},
+            "source": [
+                "\n",
+                "\n",
+                "<img src=\"https://raw.githubusercontent.com/alan-turing-institute/autoemulate/refs/heads/main/misc/vis_dashboard_pic_sample.png\" alt=\"Work Flow\" style=\"width:100%;\"/>"
+            ]
+        },
+        {
+            "cell_type": "markdown",
+            "metadata": {},
+            "source": [
+                "#### 11 - Sensitivity Analysis \n",
+                "Use AutoEmulate to perform sensitivity analysis. "
+            ]
+        },
+        {
+            "cell_type": "code",
+            "execution_count": null,
+            "metadata": {},
+            "outputs": [],
+            "source": [
+                "# Extract parameter names and bounds from the dictionary\n",
+                "parameter_names = list(parameters_range.keys())\n",
+                "parameter_bounds = list(parameters_range.values())\n",
+                "\n",
+                "# Define the problem dictionary for Sobol sensitivity analysis\n",
+                "problem = {\n",
+                "    'num_vars': len(parameter_names),\n",
+                "    'names': parameter_names,\n",
+                "    'bounds': parameter_bounds\n",
+                "}\n"
+            ]
+        },
+        {
+            "cell_type": "code",
+            "execution_count": null,
+            "metadata": {},
+            "outputs": [],
+            "source": [
+                "si = em.sensitivity_analysis(problem=problem)\n",
+                "si"
+            ]
+        },
+        {
+            "cell_type": "markdown",
+            "metadata": {},
+            "source": [
+                "### Footnote: Testing the dashboard\n",
+                "\n",
+                "Sometimes it is hard to know, if the results we are seeing is because the code is not working, or our simulation results are more interesting than we expected. Here is a little test dataset which tests the dashboard, so that you can see how the plots are supposed to look liek and what they shouldf show"
+            ]
+        },
+        {
+            "cell_type": "code",
+            "execution_count": null,
+            "metadata": {},
+            "outputs": [],
+            "source": [
+                "# Create a test sample with KNOWN NROY regions\n",
+                "test_samples = np.array([[x, y] for x in np.linspace(0,1,100) \n",
+                "                               for y in np.linspace(0,1,100)])\n",
+                "test_scores = (abs(test_samples[:, 0]-0.5)+abs(test_samples[:, 1]-0.5)).reshape(-1, 1)\n",
+                "\n",
+                "# Should show a clear diagonal pattern\n",
+                "test_dash = HistoryMatchingDashboard(\n",
+                "    samples=test_samples,\n",
+                "    impl_scores=test_scores,\n",
+                "    param_names=[\"p1\", \"p2\"],\n",
+                "    output_names=[\"out1\"],\n",
+                "    threshold=0.7  # ~50% of points should be NROY\n",
+                ")\n",
+                "test_dash.display()"
+            ]
+        },
+        {
+            "cell_type": "code",
+            "execution_count": null,
+            "metadata": {},
+            "outputs": [],
+            "source": []
+        }
+    ],
+    "metadata": {
+        "jupyter": {
+            "tags": [
+                "skip-execution"
+            ]
+        },
+        "kernelspec": {
+            "display_name": "autoemulate",
+            "language": "python",
+            "name": "python3"
+        },
+        "language_info": {
+            "codemirror_mode": {
+                "name": "ipython",
+                "version": 3
+            },
+            "file_extension": ".py",
+            "mimetype": "text/x-python",
+            "name": "python",
+            "nbconvert_exporter": "python",
+            "pygments_lexer": "ipython3",
+            "version": "3.12.4"
+        }
+    },
+    "nbformat": 4,
+    "nbformat_minor": 2
 }